apply plugin: 'java'
apply plugin: 'kotlin'

dependencies {
  mavenDeps group: 'junit', name: 'junit', version: '4.12'
  testCompile fileTree(dir: project.ext.libDir, include: ['*.jar'])
  testCompile project(':..:ganttproject')
  testCompile project(':..:biz.ganttproject.impex.msproject2')
<<<<<<< HEAD
    testCompile fileTree(dir: project.projectDir.absolutePath + "/resources")
    compile "org.jetbrains.kotlin:kotlin-stdlib-jdk8:$kotlin_version"
=======
  testCompile files('data/resources')
>>>>>>> bb1c0738
}

updateMavenDeps.doFirst {
    into project.ext.libDir
}

sourceSets {
    test {
        java {
            srcDirs = ['test']
        }
        resources {
            srcDir 'resources'
        }
    }
}

test {
  doLast {
        configurations.testRuntime.each { println it }
   }
  include '**'
  testLogging {
        exceptionFormat = 'full'
    }
  beforeTest { descriptor ->
     logger.lifecycle("Running test: " + descriptor)
  }
}
buildscript {
    ext.kotlin_version = '1.2.31'
    repositories {
        mavenCentral()
    }
    dependencies {
        classpath "org.jetbrains.kotlin:kotlin-gradle-plugin:$kotlin_version"
    }
}
repositories {
    mavenCentral()
}
compileKotlin {
    kotlinOptions {
        jvmTarget = "1.8"
    }
}
compileTestKotlin {
    kotlinOptions {
        jvmTarget = "1.8"
    }
}
<|MERGE_RESOLUTION|>--- conflicted
+++ resolved
@@ -6,12 +6,9 @@
   testCompile fileTree(dir: project.ext.libDir, include: ['*.jar'])
   testCompile project(':..:ganttproject')
   testCompile project(':..:biz.ganttproject.impex.msproject2')
-<<<<<<< HEAD
+
     testCompile fileTree(dir: project.projectDir.absolutePath + "/resources")
     compile "org.jetbrains.kotlin:kotlin-stdlib-jdk8:$kotlin_version"
-=======
-  testCompile files('data/resources')
->>>>>>> bb1c0738
 }
 
 updateMavenDeps.doFirst {
