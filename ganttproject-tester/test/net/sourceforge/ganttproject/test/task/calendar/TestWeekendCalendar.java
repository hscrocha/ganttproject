/*
 * Created on 18.10.2004
 */
package net.sourceforge.ganttproject.test.task.calendar;

import biz.ganttproject.core.calendar.CalendarEvent;
import biz.ganttproject.core.calendar.GPCalendar;
import biz.ganttproject.core.calendar.WeekendCalendarImpl;
import biz.ganttproject.core.time.CalendarFactory;
import biz.ganttproject.core.time.impl.GregorianTimeUnitStack;
import com.google.common.collect.ImmutableList;
import net.sourceforge.ganttproject.TestSetupHelper;
import net.sourceforge.ganttproject.task.Task;
import net.sourceforge.ganttproject.task.TaskManager;
import net.sourceforge.ganttproject.test.task.TaskTestCase;

import java.text.DateFormat;
import java.util.Locale;

/**
 * @author bard
 */
public class TestWeekendCalendar extends TaskTestCase {
  static {
    new CalendarFactory() {
      {
        setLocaleApi(new LocaleApi() {
          @Override
          public Locale getLocale() {
            return Locale.US;
          }

          @Override
          public DateFormat getShortDateFormat() {
            return DateFormat.getDateInstance(DateFormat.SHORT, Locale.US);
          }
        });
      }
    };
  }

  public void testTaskOverlappingWeekendIsTwoDaysShorter() {
    Task t = getTaskManager().createTask();
    t.setStart(TestSetupHelper.newFriday());// Friday
    t.setEnd(TestSetupHelper.newTuesday()); // Tuesday
    assertEquals("Unexpected length of task=" + t
        + " which overlaps weekend", 2f, t.getDuration().getLength(
        GregorianTimeUnitStack.DAY), 0.1);
  }

  @Override
  protected TaskManager newTaskManager() {
    return TestSetupHelper.newTaskManagerBuilder().withCalendar(myWeekendCalendar).build();
  }

<<<<<<< HEAD
    public void testNoWeekendsButHasHolidays() {
        WeekendCalendarImpl noWeekendsOneHolidayCalendar = new WeekendCalendarImpl();
        for (int i=1; i<=7; i++) {
            noWeekendsOneHolidayCalendar.setWeekDayType(i, GPCalendar.DayType.WORKING);
        }
        noWeekendsOneHolidayCalendar.setPublicHolidays(ImmutableList.of(
            CalendarEvent.newEvent(TestSetupHelper.newMonday().getTime(), false, CalendarEvent.Type.HOLIDAY, null, null)));
        TaskManager mgr = TestSetupHelper.newTaskManagerBuilder().withCalendar(noWeekendsOneHolidayCalendar).build();
        Task t = mgr.newTaskBuilder()
            .withStartDate(TestSetupHelper.newFriday().getTime())
            .build();
        t.setEnd(TestSetupHelper.newWendesday());
        assertEquals(4.0f, t.getDuration().getLength(GregorianTimeUnitStack.DAY));
=======
  private WeekendCalendarImpl myWeekendCalendar = new WeekendCalendarImpl();
>>>>>>> 4f1e5314

  public void testNoWeekendsButHasHolidays() {
    WeekendCalendarImpl noWeekendsOneHolidayCalendar = new WeekendCalendarImpl();
    for (int i = 1; i <= 7; i++) {
      noWeekendsOneHolidayCalendar.setWeekDayType(i, GPCalendar.DayType.WORKING);
    }
    noWeekendsOneHolidayCalendar.setPublicHolidays(ImmutableList.of(
        CalendarEvent.newEvent(TestSetupHelper.newMonday().getTime(), false, CalendarEvent.Type.HOLIDAY, null, null)));
    TaskManager mgr = TestSetupHelper.newTaskManagerBuilder().withCalendar(noWeekendsOneHolidayCalendar).build();
    Task t = mgr.newTaskBuilder().withStartDate(TestSetupHelper.newFriday().getTime()).build();
    t.setEnd(TestSetupHelper.newWendesday());
    assertEquals(4.0f, t.getDuration().getLength(GregorianTimeUnitStack.DAY));

  }
}<|MERGE_RESOLUTION|>--- conflicted
+++ resolved
@@ -48,12 +48,13 @@
         GregorianTimeUnitStack.DAY), 0.1);
   }
 
+  private WeekendCalendarImpl myWeekendCalendar = new WeekendCalendarImpl();
+
   @Override
   protected TaskManager newTaskManager() {
     return TestSetupHelper.newTaskManagerBuilder().withCalendar(myWeekendCalendar).build();
   }
 
-<<<<<<< HEAD
     public void testNoWeekendsButHasHolidays() {
         WeekendCalendarImpl noWeekendsOneHolidayCalendar = new WeekendCalendarImpl();
         for (int i=1; i<=7; i++) {
@@ -67,21 +68,5 @@
             .build();
         t.setEnd(TestSetupHelper.newWendesday());
         assertEquals(4.0f, t.getDuration().getLength(GregorianTimeUnitStack.DAY));
-=======
-  private WeekendCalendarImpl myWeekendCalendar = new WeekendCalendarImpl();
->>>>>>> 4f1e5314
-
-  public void testNoWeekendsButHasHolidays() {
-    WeekendCalendarImpl noWeekendsOneHolidayCalendar = new WeekendCalendarImpl();
-    for (int i = 1; i <= 7; i++) {
-      noWeekendsOneHolidayCalendar.setWeekDayType(i, GPCalendar.DayType.WORKING);
-    }
-    noWeekendsOneHolidayCalendar.setPublicHolidays(ImmutableList.of(
-        CalendarEvent.newEvent(TestSetupHelper.newMonday().getTime(), false, CalendarEvent.Type.HOLIDAY, null, null)));
-    TaskManager mgr = TestSetupHelper.newTaskManagerBuilder().withCalendar(noWeekendsOneHolidayCalendar).build();
-    Task t = mgr.newTaskBuilder().withStartDate(TestSetupHelper.newFriday().getTime()).build();
-    t.setEnd(TestSetupHelper.newWendesday());
-    assertEquals(4.0f, t.getDuration().getLength(GregorianTimeUnitStack.DAY));
-
   }
 }