// Copyright (C) 2017 BarD Software
package biz.ganttproject.impex.csv;

import biz.ganttproject.core.model.task.TaskDefaultColumn;
import biz.ganttproject.core.option.BooleanOption;
import com.google.common.base.Charsets;
import com.google.common.collect.ImmutableSet;
import net.sourceforge.ganttproject.CustomPropertyDefinition;
import net.sourceforge.ganttproject.CustomPropertyManager;
import net.sourceforge.ganttproject.GanttTask;
import net.sourceforge.ganttproject.io.CSVOptions;
import net.sourceforge.ganttproject.resource.HumanResource;
import net.sourceforge.ganttproject.resource.HumanResourceManager;
import net.sourceforge.ganttproject.roles.RoleManager;
import net.sourceforge.ganttproject.roles.RoleManagerImpl;
import net.sourceforge.ganttproject.task.CustomColumnsManager;
import net.sourceforge.ganttproject.task.Task;
import net.sourceforge.ganttproject.task.TaskManager;
import net.sourceforge.ganttproject.test.task.TaskTestCase;
import org.apache.commons.csv.CSVFormat;

import java.awt.*;
import java.io.ByteArrayOutputStream;
import java.util.Set;

import static biz.ganttproject.impex.csv.SpreadsheetFormat.CSV;

/**
 * @author dbarashev@bardsoftware.com
 */
<<<<<<< HEAD
//@Ignore
=======
>>>>>>> 2876188c
public class GPCsvExportTest extends TaskTestCase {
  @Override
  protected void setUp() throws Exception {
    super.setUp();
    TaskDefaultColumn.setLocaleApi(null);
  }

  public void testResourceCustomFields() throws Exception {
    HumanResourceManager hrManager = new HumanResourceManager(null, new CustomColumnsManager());
    TaskManager taskManager = getTaskManager();
    RoleManager roleManager = new RoleManagerImpl();
    CSVOptions csvOptions = enableOnly("id");
    CustomPropertyDefinition prop1 = hrManager.getCustomPropertyManager().createDefinition(
        CustomPropertyManager.PropertyTypeEncoder.encodeFieldType(String.class), "prop1", null);
    CustomPropertyDefinition prop2 = hrManager.getCustomPropertyManager().createDefinition(
        CustomPropertyManager.PropertyTypeEncoder.encodeFieldType(String.class), "prop2", null);
    CustomPropertyDefinition prop3 = hrManager.getCustomPropertyManager().createDefinition(
        CustomPropertyManager.PropertyTypeEncoder.encodeFieldType(String.class), "prop3", null);
    hrManager.create("HR1", 1);
    hrManager.create("HR2", 2);
    hrManager.create("HR3", 3);

    hrManager.getById(1).addCustomProperty(prop3, "1");
    hrManager.getById(2).addCustomProperty(prop2, "2");
    hrManager.getById(3).addCustomProperty(prop1, "3");

    GanttCSVExport exporter = new GanttCSVExport(taskManager, hrManager, roleManager, csvOptions);
    ByteArrayOutputStream outputStream = new ByteArrayOutputStream();
    try (SpreadsheetWriter writer = exporter.createWriter(outputStream, CSV)) {
      exporter.save(writer);
    }
    String[] lines = new String(outputStream.toByteArray(), Charsets.UTF_8.name()).split("\\n");
    assertEquals(7, lines.length);
    assertEquals("tableColID,prop1,prop2,prop3", lines[3].trim());
    assertEquals("1,,,1", lines[4].trim());
    assertEquals("2,,2,", lines[5].trim());
    assertEquals("3,3,,", lines[6].trim());
  }

  public void testTaskCustomFields() throws Exception {
    HumanResourceManager hrManager = new HumanResourceManager(null, new CustomColumnsManager());
    TaskManager taskManager = getTaskManager();
    RoleManager roleManager = new RoleManagerImpl();
    CSVOptions csvOptions = enableOnly(TaskDefaultColumn.ID.getStub().getID());

    CustomPropertyDefinition prop1 = taskManager.getCustomPropertyManager().createDefinition(
        CustomPropertyManager.PropertyTypeEncoder.encodeFieldType(String.class), "prop1", null);
    CustomPropertyDefinition prop2 = taskManager.getCustomPropertyManager().createDefinition(
        CustomPropertyManager.PropertyTypeEncoder.encodeFieldType(String.class), "prop2", null);
    CustomPropertyDefinition prop3 = taskManager.getCustomPropertyManager().createDefinition(
        CustomPropertyManager.PropertyTypeEncoder.encodeFieldType(String.class), "prop3", null);
    Task task1 = createTask();
    Task task2 = createTask();
    Task task3 = createTask();
    task1.getCustomValues().addCustomProperty(prop3, "a");
    task2.getCustomValues().addCustomProperty(prop2, "b");
    task3.getCustomValues().addCustomProperty(prop1, "c");

    GanttCSVExport exporter = new GanttCSVExport(taskManager, hrManager, roleManager, csvOptions);
    ByteArrayOutputStream outputStream = new ByteArrayOutputStream();
    try (SpreadsheetWriter writer = exporter.createWriter(outputStream, CSV)) {
      exporter.save(writer);
    }
    String[] lines = new String(outputStream.toByteArray(), Charsets.UTF_8.name()).split("\\n");
    assertEquals(4, lines.length);
    assertEquals("tableColID,prop1,prop2,prop3", lines[0].trim());
    assertEquals("0,,,a", lines[1].trim());
    assertEquals("1,,b,", lines[2].trim());
    assertEquals("2,c,,", lines[3].trim());

  }

  public void testResourceAssignments() throws Exception {
    HumanResourceManager hrManager = new HumanResourceManager(null, new CustomColumnsManager());
    TaskManager taskManager = getTaskManager();
    CSVOptions csvOptions = enableOnly(TaskDefaultColumn.ID.getStub().getID(), TaskDefaultColumn.RESOURCES.getStub().getID());

    Task task1 = createTask();
    Task task2 = createTask();
    Task task3 = createTask();

    HumanResource alice = hrManager.create("Alice", 1);
    HumanResource bob = hrManager.create("Bob", 2);

    task1.getAssignmentCollection().addAssignment(alice).setLoad(100f);
    task2.getAssignmentCollection().addAssignment(alice).setLoad(45.457f);
    task2.getAssignmentCollection().addAssignment(bob);

    GanttCSVExport exporter = new GanttCSVExport(taskManager, hrManager, new RoleManagerImpl(), csvOptions);
    ByteArrayOutputStream outputStream = new ByteArrayOutputStream();
    try (SpreadsheetWriter writer = new CsvWriterImpl(outputStream, CSVFormat.DEFAULT)) {
      exporter.save(writer);
    }
    String[] lines = new String(outputStream.toByteArray(), Charsets.UTF_8.name()).split("\\n");

    assertEquals(9, lines.length);
    assertEquals("tableColID,resources,Assignments", lines[0].trim());
    assertEquals("0,Alice,1:100.00", lines[1].trim());
    assertEquals("1,Alice;Bob,1:45.46;2:0.00", lines[2].trim());
    assertEquals("2,,", lines[3].trim());

  }
  public void testTaskColor() throws Exception {
    TaskManager taskManager = getTaskManager();
    GanttTask task0 = taskManager.createTask();
    GanttTask task1 = taskManager.createTask();
    GanttTask task2 = taskManager.createTask();
    GanttTask task3 = taskManager.createTask();
    task0.setColor(Color.RED);
    task1.setColor(Color.GREEN);
    task2.setColor(new Color(42, 42, 42));
    // Leave task3 color default

    CSVOptions csvOptions = enableOnly(TaskDefaultColumn.ID.getStub().getID(), TaskDefaultColumn.COLOR.getStub().getID());
    GanttCSVExport exporter = new GanttCSVExport(
        taskManager,
        new HumanResourceManager(null, new CustomColumnsManager()),
        new RoleManagerImpl(),
        csvOptions
    );
    ByteArrayOutputStream outputStream = new ByteArrayOutputStream();
    try (SpreadsheetWriter writer = new CsvWriterImpl(outputStream, CSVFormat.DEFAULT)) {
      exporter.save(writer);
    }
    String[] lines = new String(outputStream.toByteArray(), Charsets.UTF_8.name()).split("\\n");
    assertEquals(5, lines.length);
    assertEquals("tableColID,option.taskDefaultColor.label", lines[0].trim());
    assertEquals("0,\"#ff0000\"", lines[1].trim());
    assertEquals("1,\"#00ff00\"", lines[2].trim());
    assertEquals("2,\"#2a2a2a\"", lines[3].trim());
    assertEquals("3,", lines[4].trim());
  }

  public void testBomOption() throws Exception {
    TaskManager taskManager = getTaskManager();
    GanttTask task = taskManager.createTask();
    CSVOptions csvOptions = enableOnly(
        TaskDefaultColumn.NAME.getStub().getID());
    csvOptions.getBomOption().setValue(true);
    {
      GanttCSVExport exporter = new GanttCSVExport(
          taskManager,
          new HumanResourceManager(null, new CustomColumnsManager()),
          new RoleManagerImpl(),
          csvOptions
      );
      ByteArrayOutputStream outputStream = new ByteArrayOutputStream();
      try (SpreadsheetWriter writer = new CsvWriterImpl(outputStream, CSVFormat.DEFAULT, true)) {
        exporter.save(writer);
      }

      byte[] bytes = outputStream.toByteArray();
      // Binary representation of Unicode FEFF
      assertEquals((byte) 0xef, bytes[0]);
      assertEquals((byte) 0xbb, bytes[1]);
      assertEquals((byte) 0xbf, bytes[2]);
    }
    csvOptions.getBomOption().setValue(false);
    {
      GanttCSVExport exporter = new GanttCSVExport(
          taskManager,
          new HumanResourceManager(null, new CustomColumnsManager()),
          new RoleManagerImpl(),
          csvOptions
      );
      ByteArrayOutputStream outputStream = new ByteArrayOutputStream();
      try (SpreadsheetWriter writer = new CsvWriterImpl(outputStream, CSVFormat.DEFAULT)) {
        exporter.save(writer);
      }

      byte[] bytes = outputStream.toByteArray();
      // No BOM in the first bytes
      assertEquals('t', bytes[0]);
    }
  }

  private static CSVOptions enableOnly(String... fields) {
    CSVOptions csvOptions = new CSVOptions();
    Set fieldSet = ImmutableSet.copyOf(fields);
    for (BooleanOption option : csvOptions.getTaskOptions().values()) {
      if (!fieldSet.contains(option.getID())) {
        option.setValue(false);
      }
    }
    for (BooleanOption option : csvOptions.getResourceOptions().values()) {
      if (!fieldSet.contains(option.getID())) {
        option.setValue(false);
      }
    }
    return csvOptions;
  }
}<|MERGE_RESOLUTION|>--- conflicted
+++ resolved
@@ -28,10 +28,7 @@
 /**
  * @author dbarashev@bardsoftware.com
  */
-<<<<<<< HEAD
-//@Ignore
-=======
->>>>>>> 2876188c
+
 public class GPCsvExportTest extends TaskTestCase {
   @Override
   protected void setUp() throws Exception {
