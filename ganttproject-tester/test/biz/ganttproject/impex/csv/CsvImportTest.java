/*
GanttProject is an opensource project management tool. License: GPL3
Copyright (C) 2012 GanttProject Team

This program is free software; you can redistribute it and/or
modify it under the terms of the GNU General Public License
as published by the Free Software Foundation; either version 3
of the License, or (at your option) any later version.

This program is distributed in the hope that it will be useful,
but WITHOUT ANY WARRANTY; without even the implied warranty of
MERCHANTABILITY or FITNESS FOR A PARTICULAR PURPOSE.  See the
GNU General Public License for more details.

You should have received a copy of the GNU General Public License
along with this program; if not, write to the Free Software
Foundation, Inc., 51 Franklin Street, Fifth Floor, Boston, MA  02110-1301, USA.
*/
package biz.ganttproject.impex.csv;

<<<<<<< HEAD
import java.io.ByteArrayInputStream;
import java.io.ByteArrayOutputStream;
import java.io.InputStream;
import java.util.ArrayList;
import java.util.List;
import java.util.concurrent.atomic.AtomicBoolean;

import com.google.common.base.Charsets;
=======
>>>>>>> aea7d7ec
import com.google.common.base.Joiner;
import com.google.common.base.Supplier;
import com.google.common.collect.ImmutableSet;
import junit.framework.TestCase;
<<<<<<< HEAD
import net.sourceforge.ganttproject.util.collect.Pair;

import static biz.ganttproject.impex.csv.SpreadsheetFormat.CSV;
import static biz.ganttproject.impex.csv.SpreadsheetFormat.XLS;
=======
import org.apache.commons.csv.CSVRecord;

import java.io.IOException;
import java.io.Reader;
import java.io.StringReader;
import java.util.concurrent.atomic.AtomicBoolean;
>>>>>>> aea7d7ec

/**
 * Tests for spreadsheet (CSV and XLS) import.
 *
 * @author dbarashev (Dmitry Barashev)
 */
public class CsvImportTest extends TestCase {

  private Supplier<InputStream> createSupplier(final byte[] data) {
    return () -> new ByteArrayInputStream(data);
  }

  public void testBasic() throws Exception {
    String header = "A, B";
    String data = "a1, b1";

    for (Pair<SpreadsheetFormat, Supplier<InputStream>> pair : createPairs(header, data)) {
      final AtomicBoolean wasCalled = new AtomicBoolean(false);
      RecordGroup recordGroup = new RecordGroup("AB", ImmutableSet.of("A", "B")) {
        @Override
        protected boolean doProcess(SpreadsheetRecord record) {
          if (!super.doProcess(record)) {
            return false;
          }
          wasCalled.set(true);
          assertEquals("a1", record.get("A"));
          assertEquals("b1", record.get("B"));
          return true;
        }
      };
      GanttCSVOpen importer = new GanttCSVOpen(pair.second(), pair.first(), recordGroup);
      importer.load();
      assertTrue(wasCalled.get());
    }
  }

  public void testSkipEmptyLine() throws Exception {
    String header = "A, B";
    String data = "a1, b1";

    for (Pair<SpreadsheetFormat, Supplier<InputStream>> pair : createPairs(header, "", data)) {
      final AtomicBoolean wasCalled = new AtomicBoolean(false);
      RecordGroup recordGroup = new RecordGroup("AB", ImmutableSet.of("A", "B")) {
        @Override
        protected boolean doProcess(SpreadsheetRecord record) {
          if (!super.doProcess(record)) {
            return false;
          }
          wasCalled.set(true);
          assertEquals("a1", record.get("A"));
          assertEquals("b1", record.get("B"));
          return true;
        }
      };
      GanttCSVOpen importer = new GanttCSVOpen(pair.second(), pair.first(), recordGroup);
      importer.load();
      assertTrue(wasCalled.get());
    }
  }

  private void doTestTwoGroups(String groupSeparator) throws Exception {
    String header1 = "A, B";
    String data1 = "a1, b1";

    String header2 = "C, D, E";
    String data2 = "c1, d1, e1";

    for (Pair<SpreadsheetFormat, Supplier<InputStream>> pair : createPairs(header1, data1, "", header2, data2)) {
      final AtomicBoolean wasCalled1 = new AtomicBoolean(false);
      RecordGroup recordGroup1 = new RecordGroup("AB", ImmutableSet.of("A", "B")) {
        @Override
        protected boolean doProcess(SpreadsheetRecord record) {
          if (!super.doProcess(record)) {
            return false;
          }
          assertEquals("a1", record.get("A"));
          assertEquals("b1", record.get("B"));
          wasCalled1.set(true);
          return true;
        }
<<<<<<< HEAD
      };

      final AtomicBoolean wasCalled2 = new AtomicBoolean(false);
      RecordGroup recordGroup2 = new RecordGroup("CDE", ImmutableSet.of("C", "D", "E")) {
        @Override
        protected boolean doProcess(SpreadsheetRecord record) {
          if (!super.doProcess(record)) {
            return false;
          }
          assertEquals("c1", record.get("C"));
          assertEquals("d1", record.get("D"));
          assertEquals("e1", record.get("E"));
          wasCalled2.set(true);
          return true;
        }
      };

      GanttCSVOpen importer = new GanttCSVOpen(pair.second(), pair.first(), recordGroup1, recordGroup2);
      importer.load();
      assertTrue(wasCalled1.get() && wasCalled2.get());
    }
  }

  public void testIncompleteHeader() throws Exception {
=======
        assertEquals("c1", record.get("C"));
        assertEquals("d1", record.get("D"));
        assertEquals("e1", record.get("E"));
        wasCalled2.set(true);
        return true;
      }
    };
    GanttCSVOpen importer = new GanttCSVOpen(createSupplier(Joiner.on('\n').join(header1, data1, groupSeparator, header2, data2)),
        recordGroup1, recordGroup2);
    importer.load();
    assertTrue(wasCalled1.get() && wasCalled2.get());
  }

  public void testTwoGroups() throws Exception {
    doTestTwoGroups("");
    doTestTwoGroups(",,,,,,,,");
    doTestTwoGroups("           ");
  }

  public void testIncompleteHeader() throws IOException {
>>>>>>> aea7d7ec
    String header = "A, B";
    String data = "a1, b1";

    for (Pair<SpreadsheetFormat, Supplier<InputStream>> pair : createPairs(header, data)) {
      final AtomicBoolean wasCalled = new AtomicBoolean(false);
      RecordGroup recordGroup = new RecordGroup("ABC",
          ImmutableSet.of("A", "B", "C"), // all fields
          ImmutableSet.of("A", "B")) { // mandatory fields
        @Override
        protected boolean doProcess(SpreadsheetRecord record) {
          if (!super.doProcess(record)) {
            return false;
          }
          wasCalled.set(true);
          assertEquals("a1", record.get("A"));
          assertEquals("b1", record.get("B"));
          return true;
        }
      };
      GanttCSVOpen importer = new GanttCSVOpen(pair.second(), pair.first(), recordGroup);
      importer.load();
      assertTrue(wasCalled.get());
    }
  }

  public void testSkipUntilFirstHeader() throws Exception {
    String notHeader = "FOO, BAR, A";
    String header = "A, B";
    String data = "a1, b1";

    for (Pair<SpreadsheetFormat, Supplier<InputStream>> pair : createPairs(notHeader, header, data)) {
      final AtomicBoolean wasCalled = new AtomicBoolean(false);
      RecordGroup recordGroup = new RecordGroup("ABC", ImmutableSet.of("A", "B")) {
        @Override
        protected boolean doProcess(SpreadsheetRecord record) {
          if (!super.doProcess(record)) {
            return false;
          }
          wasCalled.set(true);
          assertEquals("a1", record.get("A"));
          assertEquals("b1", record.get("B"));
          return true;
        }
      };
      GanttCSVOpen importer = new GanttCSVOpen(pair.second(), pair.first(), recordGroup);
      importer.load();
      assertTrue(wasCalled.get());
      assertEquals(1, importer.getSkippedLineCount());
    }
  }

  public void testSkipLinesWithEmptyMandatoryFields() throws Exception {
    String header = "A, B, C";
    String data1 = "a1,,c1";
    String data2 = "a2,b2,c2";
    String data3 = ",b3,c3";

    for (Pair<SpreadsheetFormat, Supplier<InputStream>> pair : createPairs(header, data1, data2, data3)) {
      final AtomicBoolean wasCalled = new AtomicBoolean(false);
      RecordGroup recordGroup = new RecordGroup("ABC", ImmutableSet.of("A", "B", "C"), ImmutableSet.of("A", "B")) {
        @Override
        protected boolean doProcess(SpreadsheetRecord record) {
          if (!super.doProcess(record)) {
            return false;
          }
          if (!hasMandatoryFields(record)) {
            return false;
          }
          wasCalled.set(true);
          assertEquals("a2", record.get("A"));
          assertEquals("b2", record.get("B"));
          return true;
        }
      };
      GanttCSVOpen importer = new GanttCSVOpen(pair.second(), pair.first(), recordGroup);
      importer.load();
      assertTrue(wasCalled.get());
      assertEquals(2, importer.getSkippedLineCount());
    }
  }

  private List<Pair<SpreadsheetFormat, Supplier<InputStream>>> createPairs(String... data) throws Exception {
    List<Pair<SpreadsheetFormat, Supplier<InputStream>>> pairs = new ArrayList<>();
    pairs.add(Pair.create(CSV, createSupplier(Joiner.on('\n').join(data).getBytes(Charsets.UTF_8))));
    pairs.add(Pair.create(XLS, createSupplier(createXls(data))));
    return pairs;
  }

  private byte[] createXls(String... rows) throws Exception {
    ByteArrayOutputStream stream = new ByteArrayOutputStream();
    try (SpreadsheetWriter writer = new XlsWriterImpl(stream)) {
      for (String row : rows) {
        for (String cell : row.split(",", -1)) {
          writer.print(cell.trim());
        }
        writer.println();
      }
    }
    return stream.toByteArray();
  }

  public void testTrailingEmptyCells() throws IOException {
    String header1 = "A, B, C, D";
    String data1 = "a1, b1, c1, d1";
    final AtomicBoolean wasCalled1 = new AtomicBoolean(false);
    RecordGroup recordGroup1 = new RecordGroup("ABCD", ImmutableSet.<String> of("A", "B", "C", "D")) {
      @Override
      protected boolean doProcess(CSVRecord record) {
        if (!super.doProcess(record)) {
          return false;
        }
        assertEquals("a1", record.get("A"));
        assertEquals("b1", record.get("B"));
        assertEquals("c1", record.get("C"));
        assertEquals("d1", record.get("D"));
        wasCalled1.set(true);
        return true;
      }
    };

    String header2 = "E,,,";
    String data2 = "e1,,,";
    final AtomicBoolean wasCalled2 = new AtomicBoolean(false);
    RecordGroup recordGroup2 = new RecordGroup("E", ImmutableSet.<String> of("E")) {
      @Override
      protected boolean doProcess(CSVRecord record) {
        if (!super.doProcess(record)) {
          return false;
        }
        assertEquals("e1", record.get("E"));
        assertFalse(record.isMapped("B"));
        wasCalled2.set(true);
        return true;
      }
    };
    GanttCSVOpen importer = new GanttCSVOpen(createSupplier(Joiner.on('\n').join(header1, data1, ",,,", header2, data2)),
        recordGroup1, recordGroup2);
    importer.load();
    assertTrue(wasCalled1.get() && wasCalled2.get());
  }
}<|MERGE_RESOLUTION|>--- conflicted
+++ resolved
@@ -18,34 +18,23 @@
 */
 package biz.ganttproject.impex.csv;
 
-<<<<<<< HEAD
+import com.google.common.base.Charsets;
+import com.google.common.base.Joiner;
+import com.google.common.base.Supplier;
+import com.google.common.collect.ImmutableSet;
+import junit.framework.TestCase;
+import net.sourceforge.ganttproject.util.collect.Pair;
+
 import java.io.ByteArrayInputStream;
 import java.io.ByteArrayOutputStream;
+import java.io.IOException;
 import java.io.InputStream;
 import java.util.ArrayList;
 import java.util.List;
 import java.util.concurrent.atomic.AtomicBoolean;
 
-import com.google.common.base.Charsets;
-=======
->>>>>>> aea7d7ec
-import com.google.common.base.Joiner;
-import com.google.common.base.Supplier;
-import com.google.common.collect.ImmutableSet;
-import junit.framework.TestCase;
-<<<<<<< HEAD
-import net.sourceforge.ganttproject.util.collect.Pair;
-
 import static biz.ganttproject.impex.csv.SpreadsheetFormat.CSV;
 import static biz.ganttproject.impex.csv.SpreadsheetFormat.XLS;
-=======
-import org.apache.commons.csv.CSVRecord;
-
-import java.io.IOException;
-import java.io.Reader;
-import java.io.StringReader;
-import java.util.concurrent.atomic.AtomicBoolean;
->>>>>>> aea7d7ec
 
 /**
  * Tests for spreadsheet (CSV and XLS) import.
@@ -126,7 +115,6 @@
           wasCalled1.set(true);
           return true;
         }
-<<<<<<< HEAD
       };
 
       final AtomicBoolean wasCalled2 = new AtomicBoolean(false);
@@ -144,25 +132,12 @@
         }
       };
 
-      GanttCSVOpen importer = new GanttCSVOpen(pair.second(), pair.first(), recordGroup1, recordGroup2);
+      GanttCSVOpen importer = new GanttCSVOpen(createSupplier(Joiner.on('\n').join(header1, data1, groupSeparator, header2, data2).getBytes(Charsets.UTF_8)),
+          CSV,
+          recordGroup1, recordGroup2);
       importer.load();
       assertTrue(wasCalled1.get() && wasCalled2.get());
     }
-  }
-
-  public void testIncompleteHeader() throws Exception {
-=======
-        assertEquals("c1", record.get("C"));
-        assertEquals("d1", record.get("D"));
-        assertEquals("e1", record.get("E"));
-        wasCalled2.set(true);
-        return true;
-      }
-    };
-    GanttCSVOpen importer = new GanttCSVOpen(createSupplier(Joiner.on('\n').join(header1, data1, groupSeparator, header2, data2)),
-        recordGroup1, recordGroup2);
-    importer.load();
-    assertTrue(wasCalled1.get() && wasCalled2.get());
   }
 
   public void testTwoGroups() throws Exception {
@@ -171,8 +146,7 @@
     doTestTwoGroups("           ");
   }
 
-  public void testIncompleteHeader() throws IOException {
->>>>>>> aea7d7ec
+  public void testIncompleteHeader() throws Exception {
     String header = "A, B";
     String data = "a1, b1";
 
@@ -278,9 +252,9 @@
     String header1 = "A, B, C, D";
     String data1 = "a1, b1, c1, d1";
     final AtomicBoolean wasCalled1 = new AtomicBoolean(false);
-    RecordGroup recordGroup1 = new RecordGroup("ABCD", ImmutableSet.<String> of("A", "B", "C", "D")) {
+    RecordGroup recordGroup1 = new RecordGroup("ABCD", ImmutableSet.<String>of("A", "B", "C", "D")) {
       @Override
-      protected boolean doProcess(CSVRecord record) {
+      protected boolean doProcess(SpreadsheetRecord record) {
         if (!super.doProcess(record)) {
           return false;
         }
@@ -296,9 +270,9 @@
     String header2 = "E,,,";
     String data2 = "e1,,,";
     final AtomicBoolean wasCalled2 = new AtomicBoolean(false);
-    RecordGroup recordGroup2 = new RecordGroup("E", ImmutableSet.<String> of("E")) {
+    RecordGroup recordGroup2 = new RecordGroup("E", ImmutableSet.<String>of("E")) {
       @Override
-      protected boolean doProcess(CSVRecord record) {
+      protected boolean doProcess(SpreadsheetRecord record) {
         if (!super.doProcess(record)) {
           return false;
         }
@@ -308,7 +282,8 @@
         return true;
       }
     };
-    GanttCSVOpen importer = new GanttCSVOpen(createSupplier(Joiner.on('\n').join(header1, data1, ",,,", header2, data2)),
+    GanttCSVOpen importer = new GanttCSVOpen(createSupplier(Joiner.on('\n').join(header1, data1, ",,,", header2, data2).getBytes(Charsets.UTF_8)),
+        CSV,
         recordGroup1, recordGroup2);
     importer.load();
     assertTrue(wasCalled1.get() && wasCalled2.get());
