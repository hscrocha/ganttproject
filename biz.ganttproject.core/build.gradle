buildscript {
    ext.kotlin_version = '1.1.3'
    repositories {
        mavenCentral()
    }
    dependencies {
        classpath "org.jetbrains.kotlin:kotlin-gradle-plugin:$kotlin_version"
    }
}
apply plugin: 'java'
apply plugin: 'kotlin'
apply plugin: 'idea'

dependencies {
  compile fileTree(dir: 'lib', include: ['*.jar'])
<<<<<<< HEAD
  mavenDeps group: 'com.google.guava', name: 'guava', version: '19.0'
    compile "org.jetbrains.kotlin:kotlin-stdlib-jre8:$kotlin_version"
=======
  mavenDeps group: 'com.google.guava', name: 'guava', version: '25.0-jre'
>>>>>>> 7d905653
}

sourceSets {
    main {
        java {
            srcDir 'src'
        }
        resources {
        }
    }
}

task copyPlugin(type: Copy) {
    into(new File(rootProject.pluginsDir, project.name))
    from(jar.outputs.getFiles().getFiles().flatten())
    from(fileTree(".")) {
      include "plugin.xml"
      include "lib/**.jar"
      include "resources/**"
    }
    doLast {
      println "Copying $project.name to $rootProject.pluginsDir"
    }
}
repositories {
    mavenCentral()
}<|MERGE_RESOLUTION|>--- conflicted
+++ resolved
@@ -1,5 +1,5 @@
 buildscript {
-    ext.kotlin_version = '1.1.3'
+    ext.kotlin_version = '1.2.+'
     repositories {
         mavenCentral()
     }
@@ -13,12 +13,8 @@
 
 dependencies {
   compile fileTree(dir: 'lib', include: ['*.jar'])
-<<<<<<< HEAD
-  mavenDeps group: 'com.google.guava', name: 'guava', version: '19.0'
-    compile "org.jetbrains.kotlin:kotlin-stdlib-jre8:$kotlin_version"
-=======
+  compile "org.jetbrains.kotlin:kotlin-stdlib-jre8:$kotlin_version"
   mavenDeps group: 'com.google.guava', name: 'guava', version: '25.0-jre'
->>>>>>> 7d905653
 }
 
 sourceSets {
