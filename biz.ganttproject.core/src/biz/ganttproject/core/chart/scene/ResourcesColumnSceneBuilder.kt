--- conflicted
+++ resolved
@@ -36,15 +36,10 @@
     var isOddRow = false
     resources.forEach {
       val rectangle = canvas.createRectangle(0, y, width, input.rowHeight)
-<<<<<<< HEAD
       if (isOddRow) {
         rectangle.style = "resource.odd-row"
       }
-      val text = canvas.createText(5, rectangle.middleY, it)
-=======
-      rectangle.backgroundColor = if (isOddRow) ODD_ROW_COLOR else EVEN_ROW_COLOR
       val text = canvas.createText(OFFSET, rectangle.middleY, it)
->>>>>>> 4e02e0f8
       text.setAlignment(Canvas.HAlignment.LEFT, Canvas.VAlignment.CENTER)
       y += input.rowHeight
       isOddRow = !isOddRow
