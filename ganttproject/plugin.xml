<?xml version="1.0" encoding="UTF-8"?>
<plugin
   id="net.sourceforge.ganttproject"
   name="Ganttproject Plug-in"
   version="2.0.0"
   provider-name="">

   <runtime>
      <library name="ganttproject.jar">
         <export name="*"/>
      </library>
      <library name="lib/mvn/*">
         <export name="*"/>
      </library>
      <library name="lib/core/AppleJavaExtensions.jar">
         <export name="*"/>
      </library>
      <library name="lib/core/balloontip-1.2.4.1.jar">
         <export name="*"/>
      </library>
      <library name="lib/core/commons-codec-1.4.jar">
         <export name="*"/>
      </library>
      <library name="lib/core/commons-csv.jar">
         <export name="*"/>
      </library>
      <library name="lib/core/commons-io.jar">
         <export name="*"/>
      </library>
      <library name="lib/core/commons-logging.jar">
         <export name="*"/>
      </library>
      <library name="lib/core/commons-net-ftpclient-3.0.1.jar">
         <export name="*"/>
      </library>
      <library name="lib/core/concurrentlinkedhashmap-lru-1.3.2.jar">
         <export name="*"/>
      </library>
<<<<<<< HEAD
      <library name="lib/core/controlsfx-8.40.12.jar">
         <export name="*"/>
      </library>

=======
>>>>>>> 6174a2c5
      <library name="lib/core/endrick-cache-1.7.9.jar">
         <export name="*"/>
      </library>
      <library name="lib/core/endrick-common-1.7.9.jar">
         <export name="*"/>
      </library>
      <library name="lib/core/ganttproject-jxbusycomponent-1.2.2.jar">
         <export name="*"/>
      </library>
<<<<<<< HEAD
      <library name="lib/core/fontawesomefx-commons-8.12.jar">
         <export name="*"/>
      </library>
      <library name="lib/core/fontawesomefx-fontawesome-4.6.3.jar">
         <export name="*"/>
      </library>
=======
>>>>>>> 6174a2c5
      <library name="lib/core/httpclient-4.2.1.jar">
         <export name="*"/>
      </library>
      <library name="lib/core/httpcore-4.2.1.jar">
         <export name="*"/>
      </library>
<<<<<<< HEAD
      <library name="lib/core/jackson-annotations-2.8.0.jar">
         <export name="*"/>
      </library>
      <library name="lib/core/jackson-core-2.8.7.jar">
         <export name="*"/>
      </library>
      <library name="lib/core/jackson-databind-2.8.7.jar">
         <export name="*"/>
      </library>
=======
>>>>>>> 6174a2c5
      <library name="lib/core/jcommander-1.17.jar">
         <export name="*"/>
      </library>
      <library name="lib/core/jdom-1.0.jar">
         <export name="*"/>
      </library>
      <library name="lib/core/jgoodies-common-1.7.0.jar">
         <export name="*"/>
      </library>
      <library name="lib/core/jgoodies-looks-2.5.3.jar">
         <export name="*"/>
      </library>
      <library name="lib/core/jxlayer.jar">
         <export name="*"/>
      </library>
      <library name="lib/core/kotlin-stdlib-1.1.1.jar">
         <export name="*"/>
      </library>
      <library name="lib/core/milton-api-2.6.5.7.jar">
         <export name="*"/>
      </library>
      <library name="lib/core/milton-client-2.6.5.7-bs.jar">
         <export name="*"/>
      </library>
      <library name="lib/core/slf4j-api-1.5.11.jar">
         <export name="*"/>
      </library>
      <library name="lib/core/slf4j-simple-1.5.11.jar">
         <export name="*"/>
      </library>
      <library name="lib/core/swingx-1.6.4.jar">
         <export name="*"/>
      </library>
      <library name="data/resources/">
         <export name="*"/>
      </library>
   </runtime>
   <requires>
      <import plugin="org.eclipse.core.runtime"/>
      <import plugin="biz.ganttproject.core"/>
   </requires>
   <extension-point id="exporter" name="Exporter"/>
   <extension-point id="importer" name="Importer"/>
   <extension-point id="chart" name="Chart"/>
   <extension-point id="OptionPageProvider" name="OptionPageProvider"/>
   <extension-point id="search" name="SearchService"/>

   <extension point="org.eclipse.core.runtime.applications" id="GanttProject">
        <application>
          <run class="net.sourceforge.ganttproject.application.MainApplication"/>
        </application>
   </extension>
   <extension point="net.sourceforge.ganttproject.exporter">
         <exporter class="net.sourceforge.ganttproject.export.ExporterToImage"/>
         <exporter class="net.sourceforge.ganttproject.export.ExporterToCSV"/>
   </extension>
   <extension
         point="net.sourceforge.ganttproject.importer">
         <importer class="net.sourceforge.ganttproject.importer.ImporterFromGanttFile"/>
         <importer class="net.sourceforge.ganttproject.importer.ImporterFromTxtFile"/>
         <importer class="biz.ganttproject.impex.csv.ImporterFromCsvFile"/>
   </extension>
   <extension point="net.sourceforge.ganttproject.OptionPageProvider">
         <optionpageprovider class="net.sourceforge.ganttproject.gui.options.ExportCsvOptionPageProvider"/>
         <optionpageprovider class="net.sourceforge.ganttproject.gui.options.GanttChartOptionPageProvider"/>
         <optionpageprovider class="net.sourceforge.ganttproject.gui.options.InterfaceOptionPageProvider"/>
         <optionpageprovider class="net.sourceforge.ganttproject.gui.options.ProjectBasicOptionPageProvider"/>
         <optionpageprovider class="net.sourceforge.ganttproject.gui.options.ProjectCalendarOptionPageProvider"/>
         <optionpageprovider class="net.sourceforge.ganttproject.gui.options.ProjectRolesOptionPageProvider"/>
         <optionpageprovider class="net.sourceforge.ganttproject.gui.options.ResourceChartOptionPageProvider"/>
         <optionpageprovider class="net.sourceforge.ganttproject.document.NetworkOptionPageProvider"/>
         <optionpageprovider class="net.sourceforge.ganttproject.document.webdav.WebDavOptionPageProvider"/>
   </extension>

   <extension
         point="net.sourceforge.ganttproject.search">
      <searchservice class="net.sourceforge.ganttproject.search.TaskSearchService"/>
      <searchservice class="net.sourceforge.ganttproject.search.ResourceSearchService"/>
   </extension>

<!--   <extension point="net.sourceforge.ganttproject.chart">
         <exporter class="net.sourceforge.ganttproject.chart.TestChart"/>
   </extension> -->

</plugin><|MERGE_RESOLUTION|>--- conflicted
+++ resolved
@@ -36,13 +36,6 @@
       <library name="lib/core/concurrentlinkedhashmap-lru-1.3.2.jar">
          <export name="*"/>
       </library>
-<<<<<<< HEAD
-      <library name="lib/core/controlsfx-8.40.12.jar">
-         <export name="*"/>
-      </library>
-
-=======
->>>>>>> 6174a2c5
       <library name="lib/core/endrick-cache-1.7.9.jar">
          <export name="*"/>
       </library>
@@ -52,33 +45,12 @@
       <library name="lib/core/ganttproject-jxbusycomponent-1.2.2.jar">
          <export name="*"/>
       </library>
-<<<<<<< HEAD
-      <library name="lib/core/fontawesomefx-commons-8.12.jar">
-         <export name="*"/>
-      </library>
-      <library name="lib/core/fontawesomefx-fontawesome-4.6.3.jar">
-         <export name="*"/>
-      </library>
-=======
->>>>>>> 6174a2c5
       <library name="lib/core/httpclient-4.2.1.jar">
          <export name="*"/>
       </library>
       <library name="lib/core/httpcore-4.2.1.jar">
          <export name="*"/>
       </library>
-<<<<<<< HEAD
-      <library name="lib/core/jackson-annotations-2.8.0.jar">
-         <export name="*"/>
-      </library>
-      <library name="lib/core/jackson-core-2.8.7.jar">
-         <export name="*"/>
-      </library>
-      <library name="lib/core/jackson-databind-2.8.7.jar">
-         <export name="*"/>
-      </library>
-=======
->>>>>>> 6174a2c5
       <library name="lib/core/jcommander-1.17.jar">
          <export name="*"/>
       </library>
