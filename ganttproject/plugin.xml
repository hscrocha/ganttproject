--- conflicted
+++ resolved
@@ -42,10 +42,6 @@
       <library name="lib/core/concurrentlinkedhashmap-lru-1.3.2.jar">
          <export name="*"/>
       </library>
-<<<<<<< HEAD
-
-=======
->>>>>>> 81af52f7
       <library name="lib/core/endrick-cache-1.7.9.jar">
          <export name="*"/>
       </library>
@@ -55,10 +51,6 @@
       <library name="lib/core/ganttproject-jxbusycomponent-1.2.2.jar">
          <export name="*"/>
       </library>
-<<<<<<< HEAD
-
-=======
->>>>>>> 81af52f7
       <library name="lib/core/httpclient-4.2.1.jar">
          <export name="*"/>
       </library>
