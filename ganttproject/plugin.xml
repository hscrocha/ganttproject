<?xml version="1.0" encoding="UTF-8"?>
<plugin
   id="net.sourceforge.ganttproject"
   name="Ganttproject Plug-in"
   version="2.0.0"
   provider-name="">

   <runtime>
      <library name="ganttproject.jar">
         <export name="*"/>
      </library>
      <library name="lib/core/AppleJavaExtensions.jar">
         <export name="*"/>
      </library>
      <library name="lib/core/balloontip-1.2.4.1.jar">
         <export name="*"/>
      </library>
      <library name="lib/core/commons-codec-1.4.jar">
         <export name="*"/>
      </library>
      <library name="lib/core/commons-csv.jar">
         <export name="*"/>
      </library>
      <library name="lib/core/commons-io.jar">
         <export name="*"/>
      </library>
      <library name="lib/core/commons-logging.jar">
         <export name="*"/>
      </library>
      <library name="lib/core/commons-net-ftpclient-3.0.1.jar">
         <export name="*"/>
      </library>
      <library name="lib/core/endrick-cache-1.7.9.jar">
         <export name="*"/>
      </library>
      <library name="lib/core/endrick-common-1.7.9.jar">
         <export name="*"/>
      </library>
      <library name="lib/core/ganttproject-jxbusycomponent-1.2.2.jar">
         <export name="*"/>
      </library>
      
      <library name="lib/core/httpclient-4.2.1.jar">
         <export name="*"/>
      </library>
      <library name="lib/core/httpcore-4.2.1.jar">
         <export name="*"/>
      </library>      
      <library name="lib/core/jcommander-1.17.jar">
         <export name="*"/>
      </library>
      <library name="lib/core/jdom-1.0.jar">
         <export name="*"/>
      </library>
      <library name="lib/core/jgoodies-common-1.7.0.jar">
         <export name="*"/>
      </library>
      <library name="lib/core/jgoodies-looks-2.5.3.jar">
         <export name="*"/>
      </library>
      <library name="lib/core/jxlayer.jar">
         <export name="*"/>
      </library>
      <library name="lib/core/milton-api-2.6.0.0.jar">
         <export name="*"/>
      </library>
      <library name="lib/core/milton-client-2.6.0.0.jar">
         <export name="*"/>
      </library>
      <library name="lib/core/slf4j-api-1.5.11.jar">
         <export name="*"/>
      </library>
      <library name="lib/core/slf4j-simple-1.5.11.jar">
         <export name="*"/>
      </library>
      <library name="lib/core/swingx-1.6.4.jar">
         <export name="*"/>
      </library>
      <library name="data/resources/">
         <export name="*"/>
      </library>
   </runtime>
   <requires>
      <import plugin="org.eclipse.core.runtime"/>
      <import plugin="biz.ganttproject.core"/>
   </requires>
   <extension-point id="exporter" name="Exporter"/>
   <extension-point id="importer" name="Importer"/>
   <extension-point id="chart" name="Chart"/>
   <extension-point id="OptionPageProvider" name="OptionPageProvider"/>
   <extension-point id="search" name="SearchService"/>

   <extension point="org.eclipse.core.runtime.applications" id="GanttProject">
        <application>
          <run class="net.sourceforge.ganttproject.application.MainApplication"/>
        </application>
   </extension>
   <extension point="net.sourceforge.ganttproject.exporter">
         <exporter class="net.sourceforge.ganttproject.export.ExporterToImage"/>
         <exporter class="net.sourceforge.ganttproject.export.ExporterToCSV"/>
   </extension>
   <extension
         point="net.sourceforge.ganttproject.importer">
         <importer class="net.sourceforge.ganttproject.importer.ImporterFromGanttFile"/>
         <importer class="net.sourceforge.ganttproject.importer.ImporterFromTxtFile"/>
         <importer class="biz.ganttproject.impex.csv.ImporterFromCsvFile"/>
   </extension>
   <extension point="net.sourceforge.ganttproject.OptionPageProvider">
         <optionpageprovider class="net.sourceforge.ganttproject.gui.options.ExportCsvOptionPageProvider"/>
         <optionpageprovider class="net.sourceforge.ganttproject.gui.options.GanttChartOptionPageProvider"/>
         <optionpageprovider class="net.sourceforge.ganttproject.gui.options.InterfaceOptionPageProvider"/>
         <optionpageprovider class="net.sourceforge.ganttproject.gui.options.ProjectBasicOptionPageProvider"/>
         <optionpageprovider class="net.sourceforge.ganttproject.gui.options.ProjectCalendarOptionPageProvider"/>
         <optionpageprovider class="net.sourceforge.ganttproject.gui.options.ProjectRolesOptionPageProvider"/>
         <optionpageprovider class="net.sourceforge.ganttproject.gui.options.ResourceChartOptionPageProvider"/>
         <optionpageprovider class="net.sourceforge.ganttproject.document.NetworkOptionPageProvider"/>
         <optionpageprovider class="net.sourceforge.ganttproject.document.webdav.WebDavOptionPageProvider"/>
   </extension>

<<<<<<< HEAD
   <extension point="net.sourceforge.ganttproject.calendar">
      <calendar resource-url="calendar/i18n_ch.calendar"/>
      <calendar resource-url="calendar/i18n_cn.calendar"/>
      <calendar resource-url="calendar/i18n_de.calendar"/>
      <calendar resource-url="calendar/i18n_en_australia.calendar"/>
      <calendar resource-url="calendar/i18n_en_canada.calendar"/>
      <calendar resource-url="calendar/i18n_en_england.calendar"/>
      <calendar resource-url="calendar/i18n_es_AR.calendar"/>
      <calendar resource-url="calendar/i18n_es_cl.calendar"/>
      <calendar resource-url="calendar/i18n_es_colombia.calendar"/>
      <calendar resource-url="calendar/i18n_es.calendar"/>
      <calendar resource-url="calendar/i18n_fr.calendar"/>
      <calendar resource-url="calendar/i18n_hr.calendar"/>
      <calendar resource-url="calendar/i18n_hu.calendar"/>
      <calendar resource-url="calendar/i18n_it.calendar"/>
      <calendar resource-url="calendar/i18n_ja_JP.calendar"/>
      <calendar resource-url="calendar/i18n_nl.calendar"/>
      <calendar resource-url="calendar/i18n_no.calendar"/>
      <calendar resource-url="calendar/i18n_pl.calendar"/>
      <calendar resource-url="calendar/i18n_pt_brazil.calendar"/>
      <calendar resource-url="calendar/i18n_pt_portugal.calendar"/>
      <calendar resource-url="calendar/i18n_sk.calendar"/>
      <calendar resource-url="calendar/i18n_tg_non_working_days.calendar"/>
      <calendar resource-url="calendar/i18n_us.calendar"/>
   </extension>
=======
>>>>>>> e6bbf33c
   <extension
         point="net.sourceforge.ganttproject.search">
      <searchservice class="net.sourceforge.ganttproject.search.TaskSearchService"/>
      <searchservice class="net.sourceforge.ganttproject.search.ResourceSearchService"/>
   </extension>

<!--   <extension point="net.sourceforge.ganttproject.chart">
         <exporter class="net.sourceforge.ganttproject.chart.TestChart"/>
   </extension> -->

</plugin><|MERGE_RESOLUTION|>--- conflicted
+++ resolved
@@ -117,34 +117,6 @@
          <optionpageprovider class="net.sourceforge.ganttproject.document.webdav.WebDavOptionPageProvider"/>
    </extension>
 
-<<<<<<< HEAD
-   <extension point="net.sourceforge.ganttproject.calendar">
-      <calendar resource-url="calendar/i18n_ch.calendar"/>
-      <calendar resource-url="calendar/i18n_cn.calendar"/>
-      <calendar resource-url="calendar/i18n_de.calendar"/>
-      <calendar resource-url="calendar/i18n_en_australia.calendar"/>
-      <calendar resource-url="calendar/i18n_en_canada.calendar"/>
-      <calendar resource-url="calendar/i18n_en_england.calendar"/>
-      <calendar resource-url="calendar/i18n_es_AR.calendar"/>
-      <calendar resource-url="calendar/i18n_es_cl.calendar"/>
-      <calendar resource-url="calendar/i18n_es_colombia.calendar"/>
-      <calendar resource-url="calendar/i18n_es.calendar"/>
-      <calendar resource-url="calendar/i18n_fr.calendar"/>
-      <calendar resource-url="calendar/i18n_hr.calendar"/>
-      <calendar resource-url="calendar/i18n_hu.calendar"/>
-      <calendar resource-url="calendar/i18n_it.calendar"/>
-      <calendar resource-url="calendar/i18n_ja_JP.calendar"/>
-      <calendar resource-url="calendar/i18n_nl.calendar"/>
-      <calendar resource-url="calendar/i18n_no.calendar"/>
-      <calendar resource-url="calendar/i18n_pl.calendar"/>
-      <calendar resource-url="calendar/i18n_pt_brazil.calendar"/>
-      <calendar resource-url="calendar/i18n_pt_portugal.calendar"/>
-      <calendar resource-url="calendar/i18n_sk.calendar"/>
-      <calendar resource-url="calendar/i18n_tg_non_working_days.calendar"/>
-      <calendar resource-url="calendar/i18n_us.calendar"/>
-   </extension>
-=======
->>>>>>> e6bbf33c
    <extension
          point="net.sourceforge.ganttproject.search">
       <searchservice class="net.sourceforge.ganttproject.search.TaskSearchService"/>
