/*
 * This code is provided under the terms of GPL version 3.
 * Please see LICENSE file for details
 * (C) Dmitry Barashev, GanttProject team, 2004-2008
 */
package net.sourceforge.ganttproject.chart;

import java.awt.Color;
import java.util.ArrayList;
import java.util.Arrays;
import java.util.Collections;
import java.util.List;
import java.util.Set;

import net.sourceforge.ganttproject.GanttPreviousStateTask;
import net.sourceforge.ganttproject.chart.GraphicPrimitiveContainer.Rectangle;
import net.sourceforge.ganttproject.chart.item.ChartItem;
import net.sourceforge.ganttproject.chart.item.TaskBoundaryChartItem;
import net.sourceforge.ganttproject.chart.item.TaskProgressChartItem;
import net.sourceforge.ganttproject.chart.item.TaskRegularAreaChartItem;
import net.sourceforge.ganttproject.chart.item.TimelineLabelChartItem;
import net.sourceforge.ganttproject.gui.UIConfiguration;
import net.sourceforge.ganttproject.gui.options.OptionsPageBuilder;
import net.sourceforge.ganttproject.gui.options.model.ColorOption;
import net.sourceforge.ganttproject.gui.options.model.DefaultColorOption;
import net.sourceforge.ganttproject.gui.options.model.EnumerationOption;
import net.sourceforge.ganttproject.gui.options.model.GP1XOptionConverter;
import net.sourceforge.ganttproject.gui.options.model.GPOption;
import net.sourceforge.ganttproject.gui.options.model.GPOptionGroup;
import net.sourceforge.ganttproject.task.Task;
import net.sourceforge.ganttproject.task.TaskActivity;
import net.sourceforge.ganttproject.task.TaskContainmentHierarchyFacade;
import net.sourceforge.ganttproject.task.TaskManager;
import net.sourceforge.ganttproject.time.TimeUnitStack;

/**
 * Controls painting of the Gantt chart
 */
public class ChartModelImpl extends ChartModelBase {

  private List<Task> myVisibleTasks;

  private final TaskRendererImpl2 myTaskRendererImpl;

  private TaskManager taskManager;

  // private boolean isPreviousState = false;

  private int rowHeight = 20;

  private final ColorOption myTaskDefaultColorOption;

  private final GPOptionGroup myTaskDefaultsOptions;

  private Set<Task> myHiddenTasks;

  private List<GanttPreviousStateTask> myBaseline;

  public ChartModelImpl(TaskManager taskManager, TimeUnitStack timeUnitStack, final UIConfiguration projectConfig) {
    super(taskManager, timeUnitStack, projectConfig);
    this.taskManager = taskManager;
    myTaskRendererImpl = new TaskRendererImpl2(this);
    getRenderers().add(myTaskRendererImpl);

    class NewTaskColorOption extends DefaultColorOption implements GP1XOptionConverter {
      private NewTaskColorOption() {
        super("taskDefaultColor", new Color(140, 182, 206));
      }

      @Override
      public String getTagName() {
        return "colors";
      }

      @Override
      public String getAttributeName() {
        return "tasks";
      }

      @Override
      public void loadValue(String legacyValue) {
        loadPersistentValue(legacyValue);
        commit();
      }
    }
<<<<<<< HEAD
    {
      myTaskAheadOfScheduleColor = new DefaultColorOption("ganttChartStateDiffColors.taskAheadOfScheduleColor") {
        @Override
        public void commit() {
          super.commit();
          projectConfig.setEarlierPreviousTaskColor(getValue());
        }
      };
      myTaskAheadOfScheduleColor.lock();
      myTaskAheadOfScheduleColor.setValue(new Color(50, 229, 50));
      myTaskAheadOfScheduleColor.commit();
      //
      myTaskBehindScheduleColor = new DefaultColorOption("ganttChartStateDiffColors.taskBehindScheduleColor") {
        @Override
        public void commit() {
          super.commit();
          projectConfig.setLaterPreviousTaskColor(getValue());
        }
      };
      myTaskBehindScheduleColor.lock();
      myTaskBehindScheduleColor.setValue(new Color(229, 50, 50));
      myTaskBehindScheduleColor.commit();
      //
      myTaskOnScheduleColor = new DefaultColorOption("ganttChartStateDiffColors.taskOnScheduleColor") {
        @Override
        public void commit() {
          super.commit();
          projectConfig.setPreviousTaskColor(getValue());
        }
      };
      myTaskOnScheduleColor.lock();
      myTaskOnScheduleColor.setValue(Color.LIGHT_GRAY);
      myTaskOnScheduleColor.commit();
      //
      myStateDiffOptions = new ChartOptionGroup("ganttChartStateDiffColors", new GPOption[] { myTaskOnScheduleColor,
          myTaskAheadOfScheduleColor, myTaskBehindScheduleColor }, getOptionEventDispatcher());
    }
=======
    ;
>>>>>>> 5287e390

    myTaskDefaultColorOption = new NewTaskColorOption();
    myTaskDefaultsOptions = new GPOptionGroup("ganttChartDefaults",
        new GPOption[] { taskManager.getTaskNamePrefixOption(), myTaskDefaultColorOption,
            getTaskManager().getDependencyHardnessOption() });
    myTaskDefaultsOptions.setI18Nkey(
        new OptionsPageBuilder.I18N().getCanonicalOptionLabelKey(getTaskManager().getDependencyHardnessOption()),
        "hardness");
    myTaskDefaultsOptions.setI18Nkey(OptionsPageBuilder.I18N.getCanonicalOptionValueLabelKey("Strong"),
        "hardness.strong");
    myTaskDefaultsOptions.setI18Nkey(OptionsPageBuilder.I18N.getCanonicalOptionValueLabelKey("Rubber"),
        "hardness.rubber");

  }

  @Override
  public void setVisibleTasks(List<Task> visibleTasks) {
    myVisibleTasks = visibleTasks;
  }

  public void setExplicitlyHiddenTasks(Set<Task> hiddenTasks) {
    myHiddenTasks = hiddenTasks;
  }

  @Override
  public ChartItem getChartItemWithCoordinates(int x, int y) {
    ChartItem result = findTaskProgressItem(x, y);
    if (result == null) {
      result = findTaskBoundaryItem(x, y);
    }
    if (result == null) {
      result = super.getChartItemWithCoordinates(x, y);
    }
    return result;
  }

  private ChartItem findTaskProgressItem(int x, int y) {
    ChartItem result = null;
    GraphicPrimitiveContainer.GraphicPrimitive primitive = myTaskRendererImpl.getPrimitiveContainer().getLayer(0).getPrimitive(
        x, 4, y/* - getChartUIConfiguration().getHeaderHeight() */, 0);
    if (primitive instanceof GraphicPrimitiveContainer.Rectangle) {
      GraphicPrimitiveContainer.Rectangle rect = (GraphicPrimitiveContainer.Rectangle) primitive;
      if ("task.progress.end".equals(primitive.getStyle()) && rect.getRightX() >= x - 4 && rect.getRightX() <= x + 4) {
        result = new TaskProgressChartItem((Task) primitive.getModelObject());
      }
    }
    return result;
  }

  public GraphicPrimitiveContainer.GraphicPrimitive getGraphicPrimitive(Object modelObject) {
    for (ChartRendererBase renderer : getRenderers()) {
      GraphicPrimitiveContainer.GraphicPrimitive result = renderer.getPrimitiveContainer().getPrimitive(modelObject);
      if (result != null) {
        return result;
      }
    }
    return null;
  }

  private ChartItem findTaskBoundaryItem(int x, int y) {
    ChartItem result = null;
    GraphicPrimitiveContainer.GraphicPrimitive primitive = myTaskRendererImpl.getPrimitiveContainer().getPrimitive(x, y);
    if (primitive == null) {
      primitive = myTaskRendererImpl.getPrimitiveContainer().getLayer(1).getPrimitive(x, y);
    }
    if (primitive instanceof GraphicPrimitiveContainer.Rectangle) {
      GraphicPrimitiveContainer.Rectangle rect = (Rectangle) primitive;
      TaskActivity activity = (TaskActivity) primitive.getModelObject();
      if (activity != null) {
        if (activity.isFirst() && rect.myLeftX - 2 <= x && rect.myLeftX + 2 >= x) {
          result = new TaskBoundaryChartItem(activity.getTask(), true);
        }
        if (result == null && activity.isLast() && rect.myLeftX + rect.myWidth - 2 <= x
            && rect.myLeftX + rect.myWidth + 2 >= x) {
          result = new TaskBoundaryChartItem(activity.getTask(), false);
        }
        if (result == null) {
          result = new TaskRegularAreaChartItem(activity.getTask());
        }
      }
    }
    return result;
  }

  // public java.awt.Rectangle getBoundingRectangle(Task task) {
  // java.awt.Rectangle result = null;
  // TaskActivity[] activities = task.getActivities();
  // for (int i = 0; i < activities.length; i++) {
  // GraphicPrimitiveContainer.Rectangle nextRectangle = myTaskRendererImpl
  // .getPrimitive(activities[i]);
  // if (nextRectangle != null) {
  // java.awt.Rectangle nextAwtRectangle = new java.awt.Rectangle(
  // nextRectangle.myLeftX, nextRectangle.myTopY,
  // nextRectangle.myWidth, nextRectangle.myHeight);
  // if (result == null) {
  // result = nextAwtRectangle;
  // } else {
  // result = result.union(nextAwtRectangle);
  // }
  // }
  // }
  // return result;
  // }

  // GraphicPrimitiveContainer.Rectangle[] getTaskActivityRectangles(Task task)
  // {
  // List<Rectangle> result = new ArrayList<Rectangle>();
  // TaskActivity[] activities = task.getActivities();
  // for (int i = 0; i < activities.length; i++) {
  // GraphicPrimitiveContainer.Rectangle nextRectangle = myTaskRendererImpl
  // .getPrimitive(activities[i]);
  // if (nextRectangle!=null) {
  // result.add(nextRectangle);
  // }
  // }
  // return result.toArray(new GraphicPrimitiveContainer.Rectangle[0]);
  // }

  List<Task> getVisibleTasks() {
    return myVisibleTasks == null ? Collections.<Task> emptyList() : myVisibleTasks;
  }

  TaskContainmentHierarchyFacade getTaskContainment() {
    return myTaskManager.getTaskHierarchy();
  }

  @Override
  public int calculateRowHeight() {
    rowHeight = myTaskRendererImpl.calculateRowHeight();
    if (myBaseline != null) {
      rowHeight = rowHeight + 8;
    }
    return rowHeight;
  }

  // @Override
  // protected int getRowCount() {
  // return getTaskManager().getTaskCount();
  // }

  @Override
  public TaskManager getTaskManager() {
    return taskManager;
  }

  int getRowHeight() {
    return rowHeight;
  }

  @Override
  public GPOptionGroup[] getChartOptionGroups() {
    GPOptionGroup[] superGroups = super.getChartOptionGroups();
    GPOptionGroup[] rendererGroups = myTaskRendererImpl.getOptionGroups();
    List<GPOptionGroup> result = new ArrayList<GPOptionGroup>();
    result.add(myTaskDefaultsOptions);
    result.addAll(Arrays.asList(superGroups));
    result.addAll(Arrays.asList(rendererGroups));
    return result.toArray(new GPOptionGroup[result.size()]);
  }

  public ColorOption getTaskDefaultColorOption() {
    return myTaskDefaultColorOption;
  }

  public int setBaseline(List<GanttPreviousStateTask> tasks) {
    myBaseline = tasks;
    return (calculateRowHeight());
  }

  List<GanttPreviousStateTask> getBaseline() {
    return myBaseline;
  }

  @Override
  public ChartModelBase createCopy() {
    ChartModelImpl result = new ChartModelImpl(getTaskManager(), getTimeUnitStack(), getProjectConfig());
    super.setupCopy(result);
    result.setVisibleTasks(getVisibleTasks());
    result.setBaseline(getBaseline());
    return result;
  }

  public boolean isExplicitlyHidden(Task task) {
    return myHiddenTasks == null ? false : myHiddenTasks.contains(task);
  }

  public EnumerationOption getDependencyHardnessOption() {
    return getTaskManager().getDependencyHardnessOption();
  }
}<|MERGE_RESOLUTION|>--- conflicted
+++ resolved
@@ -83,47 +83,6 @@
         commit();
       }
     }
-<<<<<<< HEAD
-    {
-      myTaskAheadOfScheduleColor = new DefaultColorOption("ganttChartStateDiffColors.taskAheadOfScheduleColor") {
-        @Override
-        public void commit() {
-          super.commit();
-          projectConfig.setEarlierPreviousTaskColor(getValue());
-        }
-      };
-      myTaskAheadOfScheduleColor.lock();
-      myTaskAheadOfScheduleColor.setValue(new Color(50, 229, 50));
-      myTaskAheadOfScheduleColor.commit();
-      //
-      myTaskBehindScheduleColor = new DefaultColorOption("ganttChartStateDiffColors.taskBehindScheduleColor") {
-        @Override
-        public void commit() {
-          super.commit();
-          projectConfig.setLaterPreviousTaskColor(getValue());
-        }
-      };
-      myTaskBehindScheduleColor.lock();
-      myTaskBehindScheduleColor.setValue(new Color(229, 50, 50));
-      myTaskBehindScheduleColor.commit();
-      //
-      myTaskOnScheduleColor = new DefaultColorOption("ganttChartStateDiffColors.taskOnScheduleColor") {
-        @Override
-        public void commit() {
-          super.commit();
-          projectConfig.setPreviousTaskColor(getValue());
-        }
-      };
-      myTaskOnScheduleColor.lock();
-      myTaskOnScheduleColor.setValue(Color.LIGHT_GRAY);
-      myTaskOnScheduleColor.commit();
-      //
-      myStateDiffOptions = new ChartOptionGroup("ganttChartStateDiffColors", new GPOption[] { myTaskOnScheduleColor,
-          myTaskAheadOfScheduleColor, myTaskBehindScheduleColor }, getOptionEventDispatcher());
-    }
-=======
-    ;
->>>>>>> 5287e390
 
     myTaskDefaultColorOption = new NewTaskColorOption();
     myTaskDefaultsOptions = new GPOptionGroup("ganttChartDefaults",
