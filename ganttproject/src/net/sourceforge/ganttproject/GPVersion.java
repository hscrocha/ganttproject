--- conflicted
+++ resolved
@@ -19,11 +19,7 @@
 package net.sourceforge.ganttproject;
 
 public abstract class GPVersion {
-<<<<<<< HEAD
-  public static String BUILD = "2904"; // BUILD NUMBER
-=======
   public static String BUILD = "2905"; // BUILD NUMBER
->>>>>>> 582a7fbc
   public static String V2_0_1 = "2.0.1";
   public static String V2_0_2 = "2.0.2";
   public static String V2_0_3 = "2.0.3";
