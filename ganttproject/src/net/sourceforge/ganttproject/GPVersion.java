--- conflicted
+++ resolved
@@ -30,11 +30,7 @@
   String V2_0_9 = "2.0.9";
   String V2_0_10 = "2.0.10";
   String V2_0_X = V2_0_10;
-<<<<<<< HEAD
   String PRAHA = "2.5.5 Praha (build 1256)";
-=======
-  String PRAHA = "2.5.5 Praha (build 1253)";
   String BRNO = "2.6 Brno beta II (build 1244)";
   String CURRENT = BRNO;
->>>>>>> a2cca04e
 }