--- conflicted
+++ resolved
@@ -19,11 +19,7 @@
 package net.sourceforge.ganttproject;
 
 public abstract class GPVersion {
-<<<<<<< HEAD
   public static String BUILD = "2740"; // BUILD NUMBER
-=======
-  public static String BUILD = "2396"; // BUILD NUMBER
->>>>>>> f39a597b
   public static String V2_0_1 = "2.0.1";
   public static String V2_0_2 = "2.0.2";
   public static String V2_0_3 = "2.0.3";
@@ -56,15 +52,10 @@
   public static String PILSEN_2_8_7 = String.format("2.8.7 Pilsen (build 2262)");
   public static String PILSEN_2_8_8 = String.format("2.8.8 Pilsen (build 2308)");
   public static String PILSEN_2_8_9 = String.format("2.8.9 Pilsen (build 2335)");
-<<<<<<< HEAD
-  public static String PILSEN_2_8_10 = String.format("2.8.10 Pilsen (build %s)", BUILD);
+  public static String PILSEN_2_8_10 = String.format("2.8.10 Pilsen (build 2364)");
+  public static String PILSEN_2_8_11 = String.format("2.8.11 Pilsen (build %s)", BUILD);
   public static String DEV = String.format("3.0 DEV (build %s)", BUILD);
   public static String CURRENT = DEV;
-=======
-  public static String PILSEN_2_8_10 = String.format("2.8.10 Pilsen (build 2364)");
-  public static String PILSEN_2_8_11 = String.format("2.8.11 Pilsen (build %s)", BUILD);
-  public static String CURRENT = PILSEN_2_8_11;
->>>>>>> f39a597b
 
   public static String getCurrentVersionNumber() {
     return CURRENT.split("\\s")[0];
