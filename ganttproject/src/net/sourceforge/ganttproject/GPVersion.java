--- conflicted
+++ resolved
@@ -37,13 +37,9 @@
   public static String BRNO_2_6_3 = "2.6.3 Brno (build 1610)";
   public static String BRNO_2_6_4 = "2.6.4 Brno (build 1622)";
   public static String BRNO_2_6_5 = "2.6.5 Brno (build 1638)";
-<<<<<<< HEAD
   public static String BRNO_2_6_6 = "2.6.6 Brno (build 1715)";
-  public static String CURRENT = BRNO_2_6_6;
-=======
   public static String OSTRAVA = "2.7 Ostrava beta I (build 1700)";
   public static String CURRENT = OSTRAVA;
->>>>>>> e6bbf33c
 
   public static String getCurrentVersionNumber() {
     return CURRENT.split("\\s")[0];
