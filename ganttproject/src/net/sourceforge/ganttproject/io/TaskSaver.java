--- conflicted
+++ resolved
@@ -42,15 +42,9 @@
 class TaskSaver extends SaverBase {
   void save(IGanttProject project, TransformerHandler handler) throws SAXException, IOException {
     AttributesImpl attrs = new AttributesImpl();
-<<<<<<< HEAD
-=======
-    if (defaultColor != null) {
-      addAttribute("color", ColorConvertion.getColor(defaultColor), attrs);
-      if (project.getTaskManager().isZeroMilestones() != null) {
-        addAttribute("empty-milestones", project.getTaskManager().isZeroMilestones(), attrs);
-      }
-    }
->>>>>>> 5287e390
+    if (project.getTaskManager().isZeroMilestones() != null) {
+      addAttribute("empty-milestones", project.getTaskManager().isZeroMilestones(), attrs);
+    }
     startElement("tasks", attrs, handler);
 
     startElement("taskproperties", handler);
