/*
GanttProject is an opensource project management tool. License: GPL3
Copyright (C) 2002-2011 Thomas Alexandre, GanttProject Team

This program is free software; you can redistribute it and/or
modify it under the terms of the GNU General Public License
as published by the Free Software Foundation; either version 3
of the License, or (at your option) any later version.

This program is distributed in the hope that it will be useful,
but WITHOUT ANY WARRANTY; without even the implied warranty of
MERCHANTABILITY or FITNESS FOR A PARTICULAR PURPOSE.  See the
GNU General Public License for more details.

You should have received a copy of the GNU General Public License
along with this program; if not, write to the Free Software
Foundation, Inc., 51 Franklin Street, Fifth Floor, Boston, MA  02110-1301, USA.
 */
package net.sourceforge.ganttproject.io;

import java.awt.Color;
import java.io.File;
import java.io.IOException;
import java.io.InputStream;
import java.util.ArrayList;
import java.util.Stack;
import java.util.regex.Pattern;

import javax.xml.parsers.ParserConfigurationException;
import javax.xml.parsers.SAXParser;
import javax.xml.parsers.SAXParserFactory;

import net.sourceforge.ganttproject.GPLogger;
import net.sourceforge.ganttproject.GanttCalendar;
import net.sourceforge.ganttproject.GanttGraphicArea;
import net.sourceforge.ganttproject.PrjInfos;
import net.sourceforge.ganttproject.gui.UIConfiguration;
import net.sourceforge.ganttproject.gui.UIFacade;
import net.sourceforge.ganttproject.parser.FileFormatException;
import net.sourceforge.ganttproject.parser.GPParser;
import net.sourceforge.ganttproject.parser.ParsingContext;
import net.sourceforge.ganttproject.parser.ParsingListener;
import net.sourceforge.ganttproject.parser.TagHandler;
import net.sourceforge.ganttproject.task.Task;
import net.sourceforge.ganttproject.task.TaskManager;
import net.sourceforge.ganttproject.util.ColorConvertion;

import org.xml.sax.Attributes;
import org.xml.sax.SAXException;
import org.xml.sax.helpers.DefaultHandler;

/**
 * Allows to load a gantt file from xml format, using SAX parser
 */
public class GanttXMLOpen implements GPParser {
  /** 0-->description of project, 1->note for task */
  int typeChar = -1;

  private String indent = "";

  private final ArrayList<TagHandler> myTagHandlers = new ArrayList<TagHandler>();

  private final ArrayList<ParsingListener> myListeners = new ArrayList<ParsingListener>();

  private final ParsingContext myContext;

  private final TaskManager myTaskManager;

  private int viewIndex;

  private int ganttDividerLocation;

  private int resourceDividerLocation;

  private PrjInfos myProjectInfo = null;

  private UIFacade myUIFacade = null;

  private UIConfiguration myUIConfig;

  public GanttXMLOpen(PrjInfos info, UIConfiguration uiConfig, TaskManager taskManager, UIFacade uiFacade) {
    this(taskManager);
    myProjectInfo = info;
    myUIConfig = uiConfig;
    this.viewIndex = 0;

    this.ganttDividerLocation = 300; // TODO is this arbitrary value right ?
    this.resourceDividerLocation = 300;
    myUIFacade = uiFacade;
  }

  public GanttXMLOpen(TaskManager taskManager) {
    myContext = new ParsingContext();
    myTaskManager = taskManager;
  }

  @Override
  public boolean load(InputStream inStream) throws IOException {
    // Use an instance of ourselves as the SAX event handler
    myTaskManager.getAlgorithmCollection().getAdjustTaskBoundsAlgorithm().setEnabled(false);
    myTaskManager.getAlgorithmCollection().getRecalculateTaskScheduleAlgorithm().setEnabled(false);
    DefaultHandler handler = new GanttXMLParser();

    // Use the default (non-validating) parser
    SAXParserFactory factory = SAXParserFactory.newInstance();
    try {
      // Parse the input
      SAXParser saxParser;
      saxParser = factory.newSAXParser();
      saxParser.parse(inStream, handler);
    } catch (ParserConfigurationException e) {
      if (!GPLogger.log(e)) {
        e.printStackTrace(System.err);
      }
      throw new IOException(e.getMessage());
    } catch (SAXException e) {
      if (!GPLogger.log(e)) {
        e.printStackTrace(System.err);
      }
      throw new IOException(e.getMessage());
    }
    myTaskManager.getAlgorithmCollection().getRecalculateTaskScheduleAlgorithm().setEnabled(true);
    myTaskManager.getAlgorithmCollection().getAdjustTaskBoundsAlgorithm().setEnabled(true);

    myUIFacade.setViewIndex(viewIndex);
    myUIFacade.setGanttDividerLocation(ganttDividerLocation);
    if (resourceDividerLocation != 0) {
      myUIFacade.setResourceDividerLocation(resourceDividerLocation);
    }
    return true;

  }

  public boolean load(File file) {

    // Use an instance of ourselves as the SAX event handler
    DefaultHandler handler = new GanttXMLParser();

    // Use the default (non-validating) parser
    SAXParserFactory factory = SAXParserFactory.newInstance();
    try {
      // Parse the input
      SAXParser saxParser = factory.newSAXParser();
      saxParser.parse(file, handler);
    } catch (Exception e) {
      myUIFacade.showErrorDialog(e);
      return false;
    }
    return true;
  }

  @Override
  public void addTagHandler(TagHandler handler) {
    myTagHandlers.add(handler);
  }

  @Override
  public void addParsingListener(ParsingListener listener) {
    myListeners.add(listener);
  }

  @Override
  public ParsingContext getContext() {
    return myContext;
  }

  @Override
  public TagHandler getDefaultTagHandler() {
    return new DefaultTagHandler();
  }

  private class DefaultTagHandler implements TagHandler {
    @Override
    public void startElement(String namespaceURI, String sName, String qName, Attributes attrs) {
      indent += "    ";
      String eName = sName; // element name
      if ("".equals(eName)) {
        eName = qName; // not namespace aware
      }
      if (eName.equals("description")) {
        myCharacterBuffer = new StringBuffer();
        typeChar = 0;
      }
      if (eName.equals("notes")) {
        myCharacterBuffer = new StringBuffer();
        typeChar = 1;
        // barmeier: we know that this tag has only attributes no nested
        // tags
        // we can do we need here.
      }
      if (eName.equals("tasks")) {
        myTaskManager.setZeroMilestones(null);
      }
      if (attrs != null) {
        for (int i = 0; i < attrs.getLength(); i++) {
          String aName = attrs.getLocalName(i); // Attr name
          if ("".equals(aName)) {
            aName = attrs.getQName(i);
            // The project part
          }
          if (eName.equals("project")) {
            if (aName.equals("name")) {
              myProjectInfo.setName(attrs.getValue(i));
            } else if (aName.equals("company")) {
              myProjectInfo.setOrganization(attrs.getValue(i));
            } else if (aName.equals("webLink")) {
              myProjectInfo.setWebLink(attrs.getValue(i));
            }
            // TODO: 1.12 repair scrolling to the saved date
            else if (aName.equals("view-date")) {
              myUIFacade.getScrollingManager().scrollTo(GanttCalendar.parseXMLDate(attrs.getValue(i)).getTime());
            } else if (aName.equals("view-index")) {
              viewIndex = new Integer(attrs.getValue(i)).hashCode();
            } else if (aName.equals("gantt-divider-location")) {
              ganttDividerLocation = new Integer(attrs.getValue(i)).intValue();
            } else if (aName.equals("resource-divider-location")) {
              resourceDividerLocation = new Integer(attrs.getValue(i)).intValue();
            }
<<<<<<< HEAD
=======
          } else if (eName.equals("tasks")) {
            if (aName.equals("color")) {
              myUIConfig.setProjectLevelTaskColor(determineColor(attrs.getValue(i)));
            }
            if ("empty-milestones".equals(aName)) {
              myTaskManager.setZeroMilestones(Boolean.parseBoolean(attrs.getValue(i)));
            }
>>>>>>> 5287e390
          }
        }
      }
    }

    @Override
    public void endElement(String namespaceURI, String sName, String qName) {
      indent = indent.substring(0, indent.length() - 4);
      if ("description".equals(qName)) {
        myProjectInfo.setDescription(myCharacterBuffer.toString());
      } else if ("notes".equals(qName)) {
        Task currentTask = getContext().peekTask();
        currentTask.setNotes(myCharacterBuffer.toString());
      }
    }

  }

  private StringBuffer myCharacterBuffer = new StringBuffer();

  class GanttXMLParser extends DefaultHandler {
    private final Stack<String> myTagStack = new Stack<String>();

    @Override
    public void startDocument() throws SAXException {
      super.startDocument();
      myTagStack.clear();
    }

    @Override
    public void endDocument() throws SAXException {
      for (ParsingListener l : myListeners) {
        l.parsingFinished();
      }
    }

    @Override
    public void startElement(String namespaceURI, String sName, // simple
        // name
        String qName, // qualified name
        Attributes attrs) throws SAXException {
      myTagStack.push(qName);
      for (TagHandler next : myTagHandlers) {
        try {
          next.startElement(namespaceURI, sName, qName, attrs);
        } catch (FileFormatException e) {
          System.err.println(e.getMessage());
        }
      }
    }

    @Override
    public void endElement(String namespaceURI, String sName, String qName) throws SAXException {
      for (TagHandler next : myTagHandlers) {
        next.endElement(namespaceURI, sName, qName);
      }
      myTagStack.pop();
    }

    @Override
    public void characters(char buf[], int offset, int len) throws SAXException {
      String s = new String(buf, offset, len);
      if (typeChar >= 0) {
        myCharacterBuffer.append(s);
      }
    }
  }
}<|MERGE_RESOLUTION|>--- conflicted
+++ resolved
@@ -216,16 +216,10 @@
             } else if (aName.equals("resource-divider-location")) {
               resourceDividerLocation = new Integer(attrs.getValue(i)).intValue();
             }
-<<<<<<< HEAD
-=======
           } else if (eName.equals("tasks")) {
-            if (aName.equals("color")) {
-              myUIConfig.setProjectLevelTaskColor(determineColor(attrs.getValue(i)));
-            }
             if ("empty-milestones".equals(aName)) {
               myTaskManager.setZeroMilestones(Boolean.parseBoolean(attrs.getValue(i)));
             }
->>>>>>> 5287e390
           }
         }
       }
