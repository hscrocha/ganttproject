/*
Copyright 2003-2012 Dmitry Barashev, GanttProject Team

This file is part of GanttProject, an opensource project management tool.

GanttProject is free software: you can redistribute it and/or modify
it under the terms of the GNU General Public License as published by
 the Free Software Foundation, either version 3 of the License, or
 (at your option) any later version.

GanttProject is distributed in the hope that it will be useful,
but WITHOUT ANY WARRANTY; without even the implied warranty of
MERCHANTABILITY or FITNESS FOR A PARTICULAR PURPOSE.  See the
GNU General Public License for more details.

You should have received a copy of the GNU General Public License
along with GanttProject.  If not, see <http://www.gnu.org/licenses/>.
 */
package net.sourceforge.ganttproject.parser;

import biz.ganttproject.core.chart.render.ShapePaint;
import biz.ganttproject.core.time.GanttCalendar;
import com.google.common.base.Charsets;
<<<<<<< HEAD
import com.google.common.base.MoreObjects;
=======
import com.google.common.base.Objects;
>>>>>>> aea7d7ec
import com.google.common.collect.Lists;
import com.google.common.collect.Maps;
import net.sourceforge.ganttproject.GPLogger;
import net.sourceforge.ganttproject.gui.TaskTreeUIFacade;
import net.sourceforge.ganttproject.task.Task;
import net.sourceforge.ganttproject.task.TaskManager;
import net.sourceforge.ganttproject.task.TaskManager.TaskBuilder;
import org.xml.sax.Attributes;

import java.awt.*;
import java.io.UnsupportedEncodingException;
import java.math.BigDecimal;
import java.net.URLDecoder;
import java.util.List;
import java.util.Map;

public class TaskTagHandler extends AbstractTagHandler implements ParsingListener {
  private final ParsingContext myContext;
  private final TaskManager myManager;
  private final TaskTreeUIFacade myTreeFacade;
  private final Map<Integer, Boolean> myTaskIdToExpansionState = Maps.newHashMap();
  public TaskTagHandler(TaskManager mgr, ParsingContext context, TaskTreeUIFacade treeFacade) {
    super("task");
    myManager = mgr;
    myContext = context;
    myTreeFacade = treeFacade;
  }

  @Override
  protected boolean onStartElement(Attributes attrs) {
    loadTask(attrs);
    return true;
  }

  @Override
  public void endElement(String namespaceURI, String sName, String qName) {
    if (isMyTag(qName) && isTagStarted()) {
      myContext.popTask();
      if (myContext.isStackEmpty()) {
        setTagStarted(false);
      }
    }
  }

  private void loadTask(Attributes attrs) {
    String taskIdAsString = attrs.getValue("id");
    int taskId;
    try {
      taskId = Integer.parseInt(taskIdAsString);
    } catch (NumberFormatException e) {
      throw new RuntimeException(
          "Failed to parse the value '" + taskIdAsString + "' of attribute 'id' of tag <task>", e);
    }
    TaskBuilder builder = getManager().newTaskBuilder().withId(taskId);

    String taskName = attrs.getValue("name");
    if (taskName != null) {
      builder = builder.withName(taskName);
    }

    String start = attrs.getValue("start");
    if (start != null) {
      builder = builder.withStartDate(GanttCalendar.parseXMLDate(start).getTime());
    }

    String duration = attrs.getValue("duration");
    if (duration != null) {
      try {
        int length = Integer.parseInt(duration);
        builder = builder.withDuration(getManager().createLength(length));
      } catch (NumberFormatException e) {
        throw new RuntimeException(
            "Failed to parse the value '" + duration + "' of attribute 'duration' of tag <task>", e);
      }
    }

    if (!myContext.isStackEmpty()) {
      builder = builder.withParent(myContext.peekTask());
    }
    String isExpanded = attrs.getValue("expand");
    if (isExpanded != null) {
      builder = builder.withExpansionState(Boolean.parseBoolean(isExpanded));
    }

    String isLegacyMilestone = attrs.getValue("meeting");
    if (Boolean.parseBoolean(isLegacyMilestone)) {
      builder = builder.withLegacyMilestone();
    }
    Task task = builder.build();

    myTaskIdToExpansionState.put(task.getTaskID(), task.getExpand());
    String project = attrs.getValue("project");
    if (project != null) {
      task.setProjectTask(true);
    }

    String complete = attrs.getValue("complete");
    if (complete != null) {
      try {
        task.setCompletionPercentage(Integer.parseInt(complete));
      } catch (NumberFormatException e) {
        throw new RuntimeException(
            "Failed to parse the value '" + complete + "' of attribute 'complete' of tag <task>", e);
      }
    }

    String priority = attrs.getValue("priority");
    if (priority != null) {
      task.setPriority(Task.Priority.fromPersistentValue(priority));
    }

    String color = attrs.getValue("color");
    if (color != null) {
      task.setColor(ColorValueParser.parseString(color));
    }

    String fixedStart = attrs.getValue("fixed-start");
    if ("true".equals(fixedStart)) {
      myContext.addTaskWithLegacyFixedStart(task);
    }

    String third = attrs.getValue("thirdDate");
    if (third != null) {
      task.setThirdDate(GanttCalendar.parseXMLDate(third));
    }
    String thirdConstraint = attrs.getValue("thirdDate-constraint");
    if (thirdConstraint != null) {
      try {
        task.setThirdDateConstraint(Integer.parseInt(thirdConstraint));
      } catch (NumberFormatException e) {
        throw new RuntimeException("Failed to parse the value '" + thirdConstraint
            + "' of attribute 'thirdDate-constraint' of tag <task>", e);
      }
    }

    String webLink_enc = attrs.getValue("webLink");
    String webLink = webLink_enc;
    if (webLink_enc != null)
      try {
        webLink = URLDecoder.decode(webLink_enc, Charsets.UTF_8.name());
      } catch (UnsupportedEncodingException e) {
        if (!GPLogger.log(e)) {
          e.printStackTrace(System.err);
        }
      }
    if (webLink != null) {
      task.setWebLink(webLink);
    }

    String shape = attrs.getValue("shape");
    if (shape != null) {
      java.util.StringTokenizer st1 = new java.util.StringTokenizer(shape, ",");
      int[] array = { 0, 0, 0, 0, 0, 0, 0, 0, 0, 0, 0, 0, 0, 0, 0, 0 };
      String token = "";
      int count = 0;
      while (st1.hasMoreTokens()) {
        token = st1.nextToken();
        array[count] = (new Integer(token)).intValue();
        count++;
      }
      task.setShape(new ShapePaint(4, 4, array, Color.white, task.getColor()));
    }

    String costValue = attrs.getValue("cost-manual-value");
    String costCalculated = attrs.getValue("cost-calculated");
    if (costCalculated != null) {
      task.getCost().setCalculated(Boolean.valueOf(costCalculated));
      task.getCost().setValue(new BigDecimal(costValue));
    } else {
      task.getCost().setCalculated(true);
    }
    myContext.pushTask(task);
  }

  private TaskManager getManager() {
    return myManager;
  }

  @Override
  public void parsingStarted() {
  }

  @Override
  public void parsingFinished() {
    List<Task> tasksBottomUp = Lists.reverse(myManager.getTaskHierarchy().breadthFirstSearch(null, false));

    for (Task t : tasksBottomUp) {
      myTreeFacade.setExpanded(t, MoreObjects.firstNonNull(myTaskIdToExpansionState.get(t.getTaskID()), Boolean.TRUE));
    }
  }
}<|MERGE_RESOLUTION|>--- conflicted
+++ resolved
@@ -21,11 +21,7 @@
 import biz.ganttproject.core.chart.render.ShapePaint;
 import biz.ganttproject.core.time.GanttCalendar;
 import com.google.common.base.Charsets;
-<<<<<<< HEAD
 import com.google.common.base.MoreObjects;
-=======
-import com.google.common.base.Objects;
->>>>>>> aea7d7ec
 import com.google.common.collect.Lists;
 import com.google.common.collect.Maps;
 import net.sourceforge.ganttproject.GPLogger;
@@ -47,6 +43,7 @@
   private final TaskManager myManager;
   private final TaskTreeUIFacade myTreeFacade;
   private final Map<Integer, Boolean> myTaskIdToExpansionState = Maps.newHashMap();
+
   public TaskTagHandler(TaskManager mgr, ParsingContext context, TaskTreeUIFacade treeFacade) {
     super("task");
     myManager = mgr;
@@ -178,7 +175,7 @@
     String shape = attrs.getValue("shape");
     if (shape != null) {
       java.util.StringTokenizer st1 = new java.util.StringTokenizer(shape, ",");
-      int[] array = { 0, 0, 0, 0, 0, 0, 0, 0, 0, 0, 0, 0, 0, 0, 0, 0 };
+      int[] array = {0, 0, 0, 0, 0, 0, 0, 0, 0, 0, 0, 0, 0, 0, 0, 0};
       String token = "";
       int count = 0;
       while (st1.hasMoreTokens()) {
