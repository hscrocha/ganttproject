--- conflicted
+++ resolved
@@ -58,17 +58,10 @@
     }
   }
 
-<<<<<<< HEAD
-  /** Location of the icon files */
-  private static final String ICON_FILE_DIRECTORY = "/icons";
-=======
-  public static final int MENU_MASK = Toolkit.getDefaultToolkit().getMenuShortcutKeyMask();
-
   /**
    * Location of the icon files
    */
-  public static final String ICON_FILE_DIRECTORY = "/icons";
->>>>>>> aea7d7ec
+  private static final String ICON_FILE_DIRECTORY = "/icons";
 
   private boolean iconVisible = true;
 
