/*
GanttProject is an opensource project management tool.
Copyright (C) 2002-2011 Alexandre Thomas, Dmitry Barashev, GanttProject Team

This program is free software; you can redistribute it and/or
modify it under the terms of the GNU General Public License
as published by the Free Software Foundation; either version 3
of the License, or (at your option) any later version.

This program is distributed in the hope that it will be useful,
but WITHOUT ANY WARRANTY; without even the implied warranty of
MERCHANTABILITY or FITNESS FOR A PARTICULAR PURPOSE.  See the
GNU General Public License for more details.

You should have received a copy of the GNU General Public License
along with this program; if not, write to the Free Software
Foundation, Inc., 51 Franklin Street, Fifth Floor, Boston, MA  02110-1301, USA.
 */
package net.sourceforge.ganttproject;

import java.awt.BorderLayout;
import java.awt.Color;
import java.awt.Component;
import java.awt.Container;
import java.awt.Dimension;
import java.awt.event.ComponentAdapter;
import java.awt.event.ComponentEvent;
import java.awt.event.MouseAdapter;
import java.awt.event.MouseListener;
import java.awt.event.WindowEvent;
import java.awt.event.WindowListener;
import java.io.File;
import java.io.FileOutputStream;
import java.io.IOException;
import java.io.PrintStream;
import java.lang.Thread.UncaughtExceptionHandler;
import java.net.MalformedURLException;
import java.net.URL;
import java.security.AccessControlException;
import java.util.ArrayList;
import java.util.List;
import java.util.regex.Pattern;

import javax.swing.AbstractAction;
import javax.swing.Action;
import javax.swing.BorderFactory;
import javax.swing.ImageIcon;
import javax.swing.JButton;
import javax.swing.JMenu;
import javax.swing.JMenuBar;
import javax.swing.JPanel;
import javax.swing.JTextField;
import javax.swing.JToolBar;
import javax.swing.SwingUtilities;
import javax.swing.ToolTipManager;
import javax.swing.event.ChangeEvent;
import javax.swing.event.ChangeListener;

import net.sourceforge.ganttproject.action.ActiveActionProvider;
import net.sourceforge.ganttproject.action.ArtefactAction;
import net.sourceforge.ganttproject.action.ArtefactDeleteAction;
import net.sourceforge.ganttproject.action.ArtefactNewAction;
import net.sourceforge.ganttproject.action.ArtefactPropertiesAction;
import net.sourceforge.ganttproject.action.GPAction;
import net.sourceforge.ganttproject.action.GPAction.IconSize;
import net.sourceforge.ganttproject.action.edit.EditMenu;
import net.sourceforge.ganttproject.action.help.HelpMenu;
import net.sourceforge.ganttproject.action.project.ProjectMenu;
import net.sourceforge.ganttproject.action.resource.ResourceActionSet;
import net.sourceforge.ganttproject.action.view.ViewCycleAction;
import net.sourceforge.ganttproject.action.view.ViewMenu;
import net.sourceforge.ganttproject.action.zoom.ZoomActionSet;
import net.sourceforge.ganttproject.calendar.GPCalendar;
import net.sourceforge.ganttproject.calendar.WeekendCalendarImpl;
import net.sourceforge.ganttproject.chart.Chart;
import net.sourceforge.ganttproject.chart.GanttChart;
import net.sourceforge.ganttproject.chart.TimelineChart;
import net.sourceforge.ganttproject.delay.DelayManager;
import net.sourceforge.ganttproject.document.Document;
import net.sourceforge.ganttproject.document.Document.DocumentException;
import net.sourceforge.ganttproject.document.webdav.HttpDocument;
import net.sourceforge.ganttproject.document.DocumentsMRU;
import net.sourceforge.ganttproject.export.CommandLineExportApplication;
import net.sourceforge.ganttproject.gui.ProjectMRUMenu;
import net.sourceforge.ganttproject.gui.ResourceTreeUIFacade;
import net.sourceforge.ganttproject.gui.TaskTreeUIFacade;
import net.sourceforge.ganttproject.gui.TestGanttRolloverButton;
import net.sourceforge.ganttproject.gui.UIConfiguration;
import net.sourceforge.ganttproject.gui.UIFacade;
import net.sourceforge.ganttproject.gui.UIUtil;
import net.sourceforge.ganttproject.gui.options.model.GPOptionGroup;
import net.sourceforge.ganttproject.gui.scrolling.ScrollingManager;
import net.sourceforge.ganttproject.importer.Importer;
import net.sourceforge.ganttproject.io.GPSaver;
import net.sourceforge.ganttproject.io.GanttXMLOpen;
import net.sourceforge.ganttproject.io.GanttXMLSaver;
import net.sourceforge.ganttproject.language.GanttLanguage;
import net.sourceforge.ganttproject.language.GanttLanguage.Event;
import net.sourceforge.ganttproject.parser.GPParser;
import net.sourceforge.ganttproject.parser.ParserFactory;
import net.sourceforge.ganttproject.plugins.PluginManager;
import net.sourceforge.ganttproject.print.PrintManager;
import net.sourceforge.ganttproject.resource.HumanResourceManager;
import net.sourceforge.ganttproject.resource.ResourceEvent;
import net.sourceforge.ganttproject.resource.ResourceView;
import net.sourceforge.ganttproject.roles.RoleManager;
import net.sourceforge.ganttproject.task.CustomColumnsStorage;
import net.sourceforge.ganttproject.task.TaskContainmentHierarchyFacade;
import net.sourceforge.ganttproject.task.TaskManager;
import net.sourceforge.ganttproject.task.TaskManagerConfig;
import net.sourceforge.ganttproject.time.TimeUnitStack;

import com.beust.jcommander.JCommander;
import com.beust.jcommander.Parameter;

/**
 * Main frame of the project
 */
public class GanttProject extends GanttProjectBase implements ResourceView, GanttLanguage.Listener {

  /** The current version of ganttproject */
  public static final String version = GPVersion.V2_0_X;

  /** The JTree part. */
  private GanttTree2 tree;

  /** GanttGraphicArea for the calendar with Gantt */
  private GanttGraphicArea area;

  /** GanttPeoplePanel to edit person that work on the project */
  private GanttResourcePanel resp;

  private final EditMenu myEditMenu;

  private final ProjectMenu myProjectMenu;

  /** List containing the Most Recent Used documents */
  private final DocumentsMRU myMRU = new DocumentsMRU(5);

  private TestGanttRolloverButton bNew;

  /** The project filename */
  public Document projectDocument = null;

  /** Informations for the current project. */
  public PrjInfos prjInfos = new PrjInfos();

  /** Boolean to know if the file has been modify */
  public boolean askForSave = false;

  /** Is the application only for viewer. */
  public boolean isOnlyViewer;

  private final ResourceActionSet myResourceActions;

  private final ZoomActionSet myZoomActions;

  private final TaskManager myTaskManager;

  private final FacadeInvalidator myFacadeInvalidator;

  private UIConfiguration myUIConfiguration;

  private final GanttOptions options;

  private TaskContainmentHierarchyFacadeImpl myCachedFacade;

  private ArrayList<GanttPreviousState> myPreviousStates = new ArrayList<GanttPreviousState>();

  private MouseListener myStopEditingMouseListener = null;

  private DelayManager myDelayManager;

  private GanttChartTabContentPanel myGanttChartTabContent;

  private ResourceChartTabContentPanel myResourceChartTabContent;

  private RowHeightAligner myRowHeightAligner;

  public GanttProject(boolean isOnlyViewer) {
    System.err.println("Creating main frame...");
    ToolTipManager.sharedInstance().setInitialDelay(200);
    ToolTipManager.sharedInstance().setDismissDelay(60000);

    Mediator.registerTaskSelectionManager(getTaskSelectionManager());
    /*
     * [bbaranne] I add a Mediator object so that we can get the GanttProject
     * singleton where ever we are in the source code. Perhaps some of you don't
     * like this, but I believe that it is practical...
     */
    Mediator.registerGanttProject(this);

    this.isOnlyViewer = isOnlyViewer;
    if (!isOnlyViewer) {
      setTitle(language.getText("appliTitle"));
    } else {
      setTitle("GanttViewer");
    }
    setFocusable(true);
    System.err.println("1. loading look'n'feels");
    options = new GanttOptions(getRoleManager(), getDocumentManager(), isOnlyViewer, myMRU);
    myUIConfiguration = options.getUIConfiguration();
    class TaskManagerConfigImpl implements TaskManagerConfig {
      @Override
      public Color getDefaultColor() {
        return getArea().getTaskColor();
      }

      @Override
      public GPCalendar getCalendar() {
        return GanttProject.this.getActiveCalendar();
      }

      @Override
      public TimeUnitStack getTimeUnitStack() {
        return GanttProject.this.getTimeUnitStack();
      }

      @Override
      public HumanResourceManager getResourceManager() {
        return GanttProject.this.getHumanResourceManager();
      }

      @Override
      public URL getProjectDocumentURL() {
        try {
          return getDocument().getURI().toURL();
        } catch (MalformedURLException e) {
          e.printStackTrace();
          return null;
        }
      }

    }
    TaskManagerConfig taskConfig = new TaskManagerConfigImpl();
    myTaskManager = TaskManager.Access.newInstance(new TaskContainmentHierarchyFacade.Factory() {
      @Override
      public TaskContainmentHierarchyFacade createFacade() {
        return GanttProject.this.getTaskContainment();
      }
    }, taskConfig);
    ImageIcon icon = new ImageIcon(getClass().getResource("/icons/ganttproject.png"));
    setIconImage(icon.getImage());


    myFacadeInvalidator = new FacadeInvalidator(getTree().getModel());
    getProject().addProjectEventListener(myFacadeInvalidator);
    area = new GanttGraphicArea(this, getTree(), getTaskManager(), getZoomManager(), getUndoManager());
    getTree().init();
    options.addOptionGroups(new GPOptionGroup[] { getUIFacade().getOptions() });
    options.addOptionGroups(getUIFacade().getGanttChart().getOptionGroups());
    options.addOptionGroups(getUIFacade().getResourceChart().getOptionGroups());
    options.addOptionGroups(getProjectUIFacade().getOptionGroups());
    options.addOptionGroups(getDocumentManager().getNetworkOptionGroups());
    options.addOptions(getRssFeedChecker().getOptions());
    myRowHeightAligner = new RowHeightAligner(tree, area.getMyChartModel());
    area.getMyChartModel().addOptionChangeListener(myRowHeightAligner);

    System.err.println("2. loading options");
    initOptions();
    getTree().setGraphicArea(area);

    getZoomManager().addZoomListener(area.getZoomListener());

    ScrollingManager scrollingManager = getScrollingManager();
    scrollingManager.addScrollingListener(area.getViewState());
    scrollingManager.addScrollingListener(getResourcePanel().area.getViewState());

    System.err.println("3. creating menus...");
    myResourceActions = getResourcePanel().getResourceActionSet();
    myZoomActions = new ZoomActionSet(getZoomManager());
    JMenuBar bar = new JMenuBar();
    setJMenuBar(bar);
    // Allocation of the menus

    // Project menu related sub menus and items
    ProjectMRUMenu mruMenu = new ProjectMRUMenu(this, getUIFacade(), getProjectUIFacade(), "lastOpen");
    mruMenu.setIcon(new ImageIcon(getClass().getResource("/icons/recent_16.gif")));
    myMRU.addListener(mruMenu);

    myProjectMenu = new ProjectMenu(this, mruMenu, "project");
    bar.add(myProjectMenu);

    myEditMenu = new EditMenu(getProject(), getUIFacade(), getViewManager(), getSearchUi(), "edit");
    bar.add(myEditMenu);

    ViewMenu viewMenu = new ViewMenu(getProject(), getViewManager(), "view");
    bar.add(viewMenu);

    {
      TaskTreeUIFacade taskTree = getUIFacade().getTaskTree();
      JMenu mTask = new JMenu(GPAction.createVoidAction("task"));
      mTask.add(taskTree.getNewAction());
      mTask.add(taskTree.getPropertiesAction());
      mTask.add(taskTree.getDeleteAction());
      getResourcePanel().setTaskPropertiesAction(taskTree.getPropertiesAction());
      bar.add(mTask);
    }
    JMenu mHuman = new JMenu(GPAction.createVoidAction("human"));
    for (AbstractAction a : myResourceActions.getActions()) {
      mHuman.add(a);
    }
    mHuman.add(myResourceActions.getResourceSendMailAction());
    mHuman.add(myResourceActions.getResourceImportAction());
    bar.add(mHuman);

    HelpMenu helpMenu = new HelpMenu(getProject(), getUIFacade(), getProjectUIFacade());
    bar.add(helpMenu.createMenu());

    System.err.println("4. creating views...");
    myGanttChartTabContent = new GanttChartTabContentPanel(getProject(), getUIFacade(), getTaskTree(), area,
        getUIConfiguration());
    getViewManager().createView(myGanttChartTabContent, new ImageIcon(getClass().getResource("/icons/tasks_16.gif")));
    getViewManager().toggleVisible(myGanttChartTabContent);

    myResourceChartTabContent = new ResourceChartTabContentPanel(getProject(), getUIFacade(), getResourcePanel(),
        getResourcePanel().area);
    getViewManager().createView(myResourceChartTabContent, new ImageIcon(getClass().getResource("/icons/res_16.gif")));
    getViewManager().toggleVisible(myResourceChartTabContent);

    addWindowListener(new java.awt.event.WindowAdapter() {
      @Override
      public void windowClosing(java.awt.event.WindowEvent evt) {
        quitApplication();
      }

      @Override
      public void windowOpened(WindowEvent e) {
        myRowHeightAligner.optionsChanged();
      }
    });
    addComponentListener(new ComponentAdapter() {
      @Override
      public void componentShown(ComponentEvent e) {
        SwingUtilities.invokeLater(new Runnable() {
          @Override
          public void run() {
            // This will clear any modifications which might be caused by
            // adjusting widths of table columns during initial layout process.
            getProject().setModified(false);
          }
        });
      }
    });

    System.err.println("5. calculating size and packing...");
    createContentPane();
    addButtons(getToolBar());
    // Chart tabs
    getTabs().setSelectedIndex(0);

    System.err.println("6. changing language ...");
    languageChanged(null);
    // Add Listener after language update (to be sure that it is not updated
    // twice)
    language.addListener(this);

    System.err.println("7. changing look'n'feel ...");
    getUIFacade().setLookAndFeel(getUIFacade().getLookAndFeel());
    if (options.isLoaded()) {
      setBounds(options.getX(), options.getY(), options.getWidth(), options.getHeight());
    }

    System.err.println("8. finalizing...");
    // applyComponentOrientation(GanttLanguage.getInstance()
    // .getComponentOrientation());
    myTaskManager.addTaskListener(new TaskModelModificationListener(this, getUIFacade()));
    if (ourWindowListener != null) {
      addWindowListener(ourWindowListener);
    }
    addMouseListenerToAllContainer(this.getComponents());
    myDelayManager = new DelayManager(myTaskManager, getUndoManager(), tree);
    Mediator.registerDelayManager(myDelayManager);
    myDelayManager.addObserver(tree);

    // Add globally available actions/key strokes
    GPAction viewCycleForwardAction = new ViewCycleAction(getViewManager(), true);
    UIUtil.pushAction(getTabs(), true, viewCycleForwardAction.getKeyStroke(), viewCycleForwardAction);

    GPAction viewCycleBackwardAction = new ViewCycleAction(getViewManager(), false);
    UIUtil.pushAction(getTabs(), true, viewCycleBackwardAction.getKeyStroke(), viewCycleBackwardAction);
  }

  @Override
  public TaskContainmentHierarchyFacade getTaskContainment() {
    if (myFacadeInvalidator == null) {
      return TaskContainmentHierarchyFacade.STUB;
    }
    if (!myFacadeInvalidator.isValid() || myCachedFacade == null) {
      myCachedFacade = new TaskContainmentHierarchyFacadeImpl(tree);
      myFacadeInvalidator.reset();
    }
    return myCachedFacade;
  }

  private void initOptions() {
    // Color color = GanttGraphicArea.taskDefaultColor;
    // myApplicationConfig.register(options);
    options.setUIConfiguration(myUIConfiguration);
    if (options.load()) {
<<<<<<< HEAD
      HttpDocument.setLockDAVMinutes(options.getLockDAVMinutes());
=======
      GanttGraphicArea.taskDefaultColor = options.getDefaultColor();
>>>>>>> 5287e390
    }

    myUIConfiguration = options.getUIConfiguration();
  }

  private void addMouseListenerToAllContainer(Component[] containers) {
    for (Component container : containers) {
      container.addMouseListener(getStopEditingMouseListener());
      if (container instanceof Container) {
        addMouseListenerToAllContainer(((Container) container).getComponents());
      }
    }
  }

  /** @return A mouseListener that stop the edition in the ganttTreeTable. */
  private MouseListener getStopEditingMouseListener() {
    if (myStopEditingMouseListener == null)
      myStopEditingMouseListener = new MouseAdapter() {
        // @Override
        // public void mouseClicked(MouseEvent e) {
        // if (e.getSource() != bNew && e.getClickCount() == 1) {
        // tree.stopEditing();
        // }
        // if (e.getButton() == MouseEvent.BUTTON1
        // && !(e.getSource() instanceof JTable)
        // && !(e.getSource() instanceof AbstractButton)) {
        // Task taskUnderPointer =
        // area.getChartImplementation().findTaskUnderPointer(e.getX(),
        // e.getY());
        // if (taskUnderPointer == null) {
        // getTaskSelectionManager().clear();
        // }
        // }
        // }
      };
    return myStopEditingMouseListener;
  }

  /** @return the options of ganttproject. */
  public GanttOptions getGanttOptions() {
    return options;
  }

  /** @return the options of the GanttChart */
  public GPOptionGroup[] getGanttOptionsGroup() {
    return area.getOptionGroups();
  }

  public void restoreOptions() {
    options.initDefault();
    myUIConfiguration = options.getUIConfiguration();
    area.repaint();
  }

  // TODO Move language updating methods which do not belong to GanttProject to
  // their own class with their own listener
  /** Function to change language of the project */
  @Override
  public void languageChanged(Event event) {
    applyComponentOrientation(language.getComponentOrientation());
    area.repaint();
    getResourcePanel().area.repaint();

    this.tree.changeLanguage(language);
    CustomColumnsStorage.changeLanguage(language);

    applyComponentOrientation(language.getComponentOrientation());
  }

  /** @return the ToolTip in HTML (with gray bgcolor) */
  public static String getToolTip(String msg) {
    return "<html><body bgcolor=#EAEAEA>" + msg + "</body></html>";
  }

  /** Create the button on toolbar */
  private void addButtons(JToolBar toolBar) {
    List<JButton> buttons = new ArrayList<JButton>();
    buttons.add(new TestGanttRolloverButton(myProjectMenu.getOpenProjectAction().withIcon(IconSize.TOOLBAR_SMALL)));
    buttons.add(new TestGanttRolloverButton(myProjectMenu.getSaveProjectAction().withIcon(IconSize.TOOLBAR_SMALL)));
    buttons.add(null);

    final ArtefactAction newAction;
    {
      newAction = new ArtefactNewAction(new ActiveActionProvider() {
        @Override
        public AbstractAction getActiveAction() {
          return getTabs().getSelectedIndex() == UIFacade.GANTT_INDEX ? getTaskTree().getNewAction().withIcon(
              IconSize.TOOLBAR_SMALL) : getResourceTree().getNewAction().withIcon(IconSize.TOOLBAR_SMALL);
        }
      });
    }

    final ArtefactAction deleteAction;
    {
      final GPAction taskDeleteAction = getTaskTree().getDeleteAction().withIcon(IconSize.TOOLBAR_SMALL);
      final GPAction resourceDeleteAction = getResourceTree().getDeleteAction().withIcon(IconSize.TOOLBAR_SMALL);
      deleteAction = new ArtefactDeleteAction(new ActiveActionProvider() {
        @Override
        public AbstractAction getActiveAction() {
          return getTabs().getSelectedIndex() == UIFacade.GANTT_INDEX ? taskDeleteAction : resourceDeleteAction;
        }
      }, new Action[] { taskDeleteAction, resourceDeleteAction });
    }

    final ArtefactAction propertiesAction;
    {
      final GPAction taskPropertiesAction = getTaskTree().getPropertiesAction().withIcon(IconSize.TOOLBAR_SMALL);
      final GPAction resourcePropertiesAction = getResourceTree().getPropertiesAction().withIcon(IconSize.TOOLBAR_SMALL);
      propertiesAction = new ArtefactPropertiesAction(new ActiveActionProvider() {
        @Override
        public AbstractAction getActiveAction() {
          return getTabs().getSelectedIndex() == UIFacade.GANTT_INDEX ? taskPropertiesAction : resourcePropertiesAction;
        }
      }, new Action[] { taskPropertiesAction, resourcePropertiesAction });
    }

    UIUtil.registerActions(getRootPane(), false, newAction, propertiesAction, deleteAction);
    // UIUtil.registerActions(toolBar, false, newAction, propertiesAction,
    // deleteAction);
    UIUtil.registerActions(myGanttChartTabContent.getComponent(), true, newAction, propertiesAction, deleteAction);
    UIUtil.registerActions(myResourceChartTabContent.getComponent(), true, newAction, propertiesAction, deleteAction);
    getTabs().addChangeListener(new ChangeListener() {
      @Override
      public void stateChanged(ChangeEvent e) {
        // Tell artefact actions that the active provider changed, so they
        // are able to update their state according to the current delegate
        newAction.actionStateChanged();
        propertiesAction.actionStateChanged();
        deleteAction.actionStateChanged();
        getTabs().getSelectedComponent().requestFocus();
      }
    });

    bNew = new TestGanttRolloverButton(newAction);
    buttons.add(bNew);
    buttons.add(new TestGanttRolloverButton(deleteAction));
    buttons.add(null);

    buttons.add(new TestGanttRolloverButton(propertiesAction));
    buttons.add(new TestGanttRolloverButton(getCutAction().withIcon(IconSize.TOOLBAR_SMALL)));
    buttons.add(new TestGanttRolloverButton(getCopyAction().withIcon(IconSize.TOOLBAR_SMALL)));
    buttons.add(new TestGanttRolloverButton(getPasteAction().withIcon(IconSize.TOOLBAR_SMALL)));
    buttons.add(null);

    buttons.add(new TestGanttRolloverButton(myEditMenu.getUndoAction().withIcon(IconSize.TOOLBAR_SMALL)));
    buttons.add(new TestGanttRolloverButton(myEditMenu.getRedoAction().withIcon(IconSize.TOOLBAR_SMALL)));

    JPanel paddingLeft = new JPanel();
    paddingLeft.setPreferredSize(new Dimension(12, 24));
    toolBar.add(paddingLeft);
    for (JButton b : buttons) {
      if (b == null) {
        JPanel separator = new JPanel();
        separator.setPreferredSize(new Dimension(24, 24));
        toolBar.add(separator);
      } else {
        b.setAlignmentY(TOP_ALIGNMENT);
        toolBar.add(b);
      }
    }

    JTextField searchBox = getSearchUi().getSearchField();
    searchBox.setMaximumSize(new Dimension(searchBox.getPreferredSize().width, buttons.get(0).getPreferredSize().height));
    JPanel tailPanel = new JPanel(new BorderLayout());

    JPanel searchPanel = new JPanel();
    searchPanel.add(searchBox);
    tailPanel.add(searchPanel, BorderLayout.EAST);
    tailPanel.setAlignmentY(TOP_ALIGNMENT);
    tailPanel.setBorder(BorderFactory.createEmptyBorder(0, 5, 0, 5));
    toolBar.add(tailPanel);
  }

  @Override
  public List<GanttPreviousState> getBaselines() {
    return myPreviousStates;
  }

  /** Refresh the information of the project on the status bar. */
  public void refreshProjectInformation() {
    if (getTaskManager().getTaskCount() == 0 && resp.nbPeople() == 0) {
      getStatusBar().setSecondText("");
    } else {
      getStatusBar().setSecondText(
          language.getCorrectedLabel("task") + " : " + getTaskManager().getTaskCount() + "  "
              + language.getCorrectedLabel("resources") + " : " + resp.nbPeople());
    }
  }

  /** Print the project */
  public void printProject() {
    Chart chart = getUIFacade().getActiveChart();
    if (chart == null) {
      getUIFacade().showErrorDialog(
          "Failed to find active chart.\nPlease report this problem to GanttProject development team");
      return;
    }
    try {
      PrintManager.printChart(chart, options.getExportSettings());
    } catch (OutOfMemoryError e) {
      getUIFacade().showErrorDialog(GanttLanguage.getInstance().getText("printing.out_of_memory"));
    }
  }

  /** Create a new project */
  public void newProject() {
    getProjectUIFacade().createProject(getProject());
    fireProjectCreated();
  }

  @Override
  public void open(Document document) throws IOException, DocumentException {
    document.read();
    myMRU.add(document, true);
    projectDocument = document;
    setTitle(language.getText("appliTitle") + " [" + document.getFileName() + "]");
    for (Chart chart : PluginManager.getCharts()) {
      chart.reset();
    }

    // myDelayManager.fireDelayObservation(); // it is done in repaint2
    addMouseListenerToAllContainer(this.getComponents());

    getTaskManager().projectOpened();
    fireProjectOpened();
  }

  public void openStartupDocument(String path) {
    if (path != null) {
      final Document document = getDocumentManager().getDocument(path);
      // openStartupDocument(document);
      getUndoManager().undoableEdit("OpenFile", new Runnable() {
        @Override
        public void run() {
          try {
            getProjectUIFacade().openProject(document, getProject());
          } catch (DocumentException e) {
            fireProjectCreated(); // this will create columns in the tables, which are removed by previous call to openProject()
            if (!tryImportDocument(document)) {
              getUIFacade().showErrorDialog(e);
            }
          } catch (IOException e) {
            fireProjectCreated(); // this will create columns in the tables, which are removed by previous call to openProject()
            if (!tryImportDocument(document)) {
              getUIFacade().showErrorDialog(e);
            }
          }
        }
      });
    }
  }

  private boolean tryImportDocument(Document document) {
    boolean success = false;
    List<Importer> importers = PluginManager.getExtensions(Importer.EXTENSION_POINT_ID, Importer.class);
    for (Importer importer : importers) {
      if (Pattern.matches(".*(" + importer.getFileNamePattern() + ")$", document.getFilePath())) {
        try {
          importer.setContext(getProject(), getUIFacade(), getGanttOptions().getPluginPreferences());
          importer.run(new File(document.getFilePath()));
          success = true;
          break;
        } catch (Throwable e) {
          if (!GPLogger.log(e)) {
            e.printStackTrace(System.err);
          }
        }
      }
    }
    return success;
  }

  /** Save the project as (with a dialog file chooser) */
  public boolean saveAsProject() {
    getProjectUIFacade().saveProjectAs(getProject());
    return true;
  }

  /** Save the project on a file */
  public void saveProject() {
    getProjectUIFacade().saveProject(getProject());
  }

  public void changeWorkingDirectory(String newWorkDir) {
    if (null != newWorkDir) {
      options.setWorkingDirectory(newWorkDir);
    }
  }

  /** @return the UIConfiguration. */
  @Override
  public UIConfiguration getUIConfiguration() {
    return myUIConfiguration;
  }

  /** Quit the application */
  public void quitApplication() {
    options.setWindowPosition(getX(), getY());
    options.setWindowSize(getWidth(), getHeight());
    options.setUIConfiguration(myUIConfiguration);
    options.save();
    if (getProjectUIFacade().ensureProjectSaved(getProject())) {
      getProject().close();
      setVisible(false);
      dispose();
      System.exit(0);
    } else {
      setVisible(true);
    }
  }

  public void setAskForSave(boolean afs) {
    if (isOnlyViewer) {
      return;
    }
    fireProjectModified(afs);
    String title = getTitle();
    askForSave = afs;
    try {
      if (System.getProperty("mrj.version") != null) {
        rootPane.putClientProperty("windowModified", Boolean.valueOf(afs));
        // see http://developer.apple.com/qa/qa2001/qa1146.html
      } else {
        if (askForSave) {
          if (!title.endsWith(" *")) {
            setTitle(title + " *");
          }
        }
      }
    } catch (AccessControlException e) {
      // This can happen when running in a sandbox (Java WebStart)
      System.err.println(e + ": " + e.getMessage());
    }
  }

  public GanttResourcePanel getResourcePanel() {
    if (this.resp == null) {
      this.resp = new GanttResourcePanel(this, getUIFacade());
      this.resp.init();
      getHumanResourceManager().addView(this.resp);
    }
    return this.resp;
  }

  public GanttGraphicArea getArea() {
    return this.area;
  }

  public GanttTree2 getTree() {
    if (tree == null) {
      tree = new GanttTree2(this, getTaskManager(), getTaskSelectionManager(), getUIFacade());
    }
    return tree;
  }

  public GPAction getCopyAction() {
    return getViewManager().getCopyAction();
  }

  public GPAction getCutAction() {
    return getViewManager().getCutAction();
  }

  public GPAction getPasteAction() {
    return getViewManager().getPasteAction();
  }

  @Override
  public ZoomActionSet getZoomActionSet() {
    return myZoomActions;
  }

  public static class Args {
    @Parameter(names = "-log", description = "Enable logging")
    public boolean log = true;

    @Parameter(names = "-log_file", description = "Log file name")
    public String logFile = "auto";

    @Parameter(names = { "-h", "-help" }, description = "Print usage")
    public boolean help = false;

    @Parameter(description = "Input file name")
    public List<String> file = null;
  }

  /** The main */
  public static boolean main(String[] arg) {
    URL logConfig = GanttProject.class.getResource("/logging.properties");
    if (logConfig != null) {
      try {
        GPLogger.readConfiguration(logConfig);
      } catch (IOException e) {
        System.err.println("Failed to setup logging: " + e.getMessage());
        e.printStackTrace();
      }
    }

    CommandLineExportApplication cmdlineApplication = new CommandLineExportApplication();
    Args mainArgs = new Args();
    try {
      JCommander cmdLineParser = new JCommander(new Object[] { mainArgs, cmdlineApplication.getArguments() }, arg);
      if (mainArgs.help) {
        cmdLineParser.usage();
        System.exit(0);
      }
    } catch (Throwable e) {
      e.printStackTrace();
      return false;
    }
    if (mainArgs.log && "auto".equals(mainArgs.logFile)) {
      mainArgs.logFile = System.getProperty("user.home") + File.separator + "ganttproject.log";
    }
    if (mainArgs.log && !mainArgs.logFile.trim().isEmpty()) {
      try {
        GPLogger.setLogFile(mainArgs.logFile);
        File logFile = new File(mainArgs.logFile);
        System.setErr(new PrintStream(new FileOutputStream(logFile)));
        System.out.println("Writing log to " + logFile.getAbsolutePath());
      } catch (IOException e) {
        System.err.println("Failed to write log to file: " + e.getMessage());
        e.printStackTrace();
      }
    }

    GPLogger.logSystemInformation();
    // Check if an export was requested from the command line
    if (cmdlineApplication.export(mainArgs)) {
      // Export succeeded so exit application
      return false;
    }

    GanttSplash splash = new GanttSplash();
    try {
      splash.setVisible(true);
      GanttProject ganttFrame = new GanttProject(false);
      System.err.println("Main frame created");
      ganttFrame.fireProjectCreated();
      if (mainArgs.file != null && !mainArgs.file.isEmpty()) {
        ganttFrame.openStartupDocument(mainArgs.file.get(0));
      } else {
      }
      ganttFrame.setVisible(true);

      if (System.getProperty("os.name").toLowerCase().startsWith("mac os x")) {
        OSXAdapter.registerMacOSXApplication(ganttFrame);
      }
      ganttFrame.getActiveChart().reset();
      return true;
    } catch (Throwable e) {
      e.printStackTrace();
      return false;
    } finally {
      splash.close();
      System.err.println("Splash closed");
      SwingUtilities.invokeLater(new Runnable() {
        @Override
        public void run() {
          Thread.currentThread().setUncaughtExceptionHandler(new UncaughtExceptionHandler() {
            @Override
            public void uncaughtException(Thread t, Throwable e) {
              GPLogger.log(e);
            }
          });
        }
      });
    }
  }

  public static final String HUMAN_RESOURCE_MANAGER_ID = "HUMAN_RESOURCE";

  public static final String ROLE_MANAGER_ID = "ROLE_MANAGER";

  private GPCalendar myFakeCalendar = new WeekendCalendarImpl();

  private ParserFactory myParserFactory;

  private HumanResourceManager myHumanResourceManager;

  private RoleManager myRoleManager;

  private static WindowListener ourWindowListener;

  // ///////////////////////////////////////////////////////
  // IGanttProject implementation
  @Override
  public String getProjectName() {
    return prjInfos.getName();
  }

  @Override
  public void setProjectName(String projectName) {
    prjInfos.setName(projectName);
    setAskForSave(true);
  }

  @Override
  public String getDescription() {
    return prjInfos.getDescription();
  }

  @Override
  public void setDescription(String description) {
    prjInfos.setDescription(description);
    setAskForSave(true);
  }

  @Override
  public String getOrganization() {
    return prjInfos.getOrganization();
  }

  @Override
  public void setOrganization(String organization) {
    prjInfos.setOrganization(organization);
    setAskForSave(true);
  }

  @Override
  public String getWebLink() {
    return prjInfos.getWebLink();
  }

  @Override
  public void setWebLink(String webLink) {
    prjInfos.setWebLink(webLink);
    setAskForSave(true);
  }

  @Override
  public HumanResourceManager getHumanResourceManager() {
    if (myHumanResourceManager == null) {
      myHumanResourceManager = new HumanResourceManager(getRoleManager().getDefaultRole(),
          getResourceCustomPropertyManager());
      myHumanResourceManager.addView(this);
    }
    return myHumanResourceManager;
  }

  @Override
  public TaskManager getTaskManager() {
    return myTaskManager;
  }

  @Override
  public RoleManager getRoleManager() {
    if (myRoleManager == null) {
      myRoleManager = RoleManager.Access.getInstance();
    }
    return myRoleManager;
  }

  @Override
  public Document getDocument() {
    return projectDocument;
  }

  @Override
  public void setDocument(Document document) {
    projectDocument = document;
  }

  @Override
  public GPCalendar getActiveCalendar() {
    return myFakeCalendar;
  }

  @Override
  public void setModified() {
    setAskForSave(true);
  }

  @Override
  public void setModified(boolean modified) {
    setAskForSave(modified);

    String title = getTitle();
    if (modified == false && title.endsWith(" *")) {
      // Remove * from title
      setTitle(title.substring(0, title.length() - 2));
    }
  }

  @Override
  public boolean isModified() {
    return askForSave;
  }

  @Override
  public void close() {
    fireProjectClosed();
    prjInfos = new PrjInfos();
    RoleManager.Access.getInstance().clear();
    projectDocument = null;
    getTaskManager().projectClosed();
    getTaskCustomColumnManager().reset();
    getResourceCustomPropertyManager().reset();

    for (int i = 0; i < myPreviousStates.size(); i++) {
      myPreviousStates.get(i).remove();
    }
    myPreviousStates = new ArrayList<GanttPreviousState>();
    getTaskManager().getCalendar().clearPublicHolidays();
    myFacadeInvalidator.projectClosed();
  }

  @Override
  protected ParserFactory getParserFactory() {
    if (myParserFactory == null) {
      myParserFactory = new ParserFactoryImpl();
    }
    return myParserFactory;
  }

  // ///////////////////////////////////////////////////////////////
  // ResourceView implementation
  @Override
  public void resourceAdded(ResourceEvent event) {
    if (getStatusBar() != null) {
      // tabpane.setSelectedIndex(1);
      String description = language.getCorrectedLabel("resource.new.description");
      if (description == null) {
        description = language.getCorrectedLabel("resource.new");
      }
      getUIFacade().setStatusText(description);
      setAskForSave(true);
      refreshProjectInformation();
    }
  }

  @Override
  public void resourcesRemoved(ResourceEvent event) {
    refreshProjectInformation();
    setAskForSave(true);
  }

  @Override
  public void resourceChanged(ResourceEvent e) {
    setAskForSave(true);
  }

  @Override
  public void resourceAssignmentsChanged(ResourceEvent e) {
    setAskForSave(true);
  }

  // ///////////////////////////////////////////////////////////////
  // UIFacade

  @Override
  public GanttChart getGanttChart() {
    return getArea();
  }

  @Override
  public TimelineChart getResourceChart() {
    return getResourcePanel().area;
  }

  @Override
  public int getGanttDividerLocation() {
    return myGanttChartTabContent.getDividerLocation();
  }

  @Override
  public void setGanttDividerLocation(int location) {
    myGanttChartTabContent.setDividerLocation(location);
  }

  @Override
  public int getResourceDividerLocation() {
    return myResourceChartTabContent.getDividerLocation();
  }

  @Override
  public void setResourceDividerLocation(int location) {
    myResourceChartTabContent.setDividerLocation(location);
  }

  @Override
  public TaskTreeUIFacade getTaskTree() {
    return getTree();
  }

  @Override
  public ResourceTreeUIFacade getResourceTree() {
    return getResourcePanel();
  }

  private class ParserFactoryImpl implements ParserFactory {
    @Override
    public GPParser newParser() {
      return new GanttXMLOpen(prjInfos, getUIConfiguration(), getTaskManager(), getUIFacade());
    }

    @Override
    public GPSaver newSaver() {
      return new GanttXMLSaver(GanttProject.this, getTree(), getResourcePanel(), getArea(), getUIFacade());
    }
  }

  public void setRowHeight(int value) {
    tree.getTreeTable().getTable().setRowHeight(value);
  }

  public void repaint2() {
    getResourcePanel().getResourceTreeTableModel().updateResources();
    getResourcePanel().getResourceTreeTable().setRowHeight(20);
    if (myDelayManager != null) {
      myDelayManager.fireDelayObservation();
    }
    super.repaint();
  }

  @Override
  public int getViewIndex() {
    if (getTabs() == null) {
      return -1;
    }
    return getTabs().getSelectedIndex();
  }

  @Override
  public void setViewIndex(int viewIndex) {
    if (getTabs().getTabCount() > viewIndex) {
      getTabs().setSelectedIndex(viewIndex);
    }
  }

  public static void setWindowListener(WindowListener windowListener) {
    ourWindowListener = windowListener;
  }

  @Override
  public void refresh() {
    getTaskManager().processCriticalPath(getTaskManager().getRootTask());
    getResourcePanel().getResourceTreeTableModel().updateResources();
    getResourcePanel().getResourceTreeTable().setRowHeight(20);
    if (myDelayManager != null) {
      myDelayManager.fireDelayObservation();
    }
    for (Chart chart : PluginManager.getCharts()) {
      chart.reset();
    }
    super.repaint();
  }
}<|MERGE_RESOLUTION|>--- conflicted
+++ resolved
@@ -397,14 +397,6 @@
     // Color color = GanttGraphicArea.taskDefaultColor;
     // myApplicationConfig.register(options);
     options.setUIConfiguration(myUIConfiguration);
-    if (options.load()) {
-<<<<<<< HEAD
-      HttpDocument.setLockDAVMinutes(options.getLockDAVMinutes());
-=======
-      GanttGraphicArea.taskDefaultColor = options.getDefaultColor();
->>>>>>> 5287e390
-    }
-
     myUIConfiguration = options.getUIConfiguration();
   }
 
