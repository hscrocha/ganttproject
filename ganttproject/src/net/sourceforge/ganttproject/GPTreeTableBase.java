/*
GanttProject is an opensource project management tool. License: GPL3
Copyright (C) 2011 Dmitry Barashev

This program is free software; you can redistribute it and/or
modify it under the terms of the GNU General Public License
as published by the Free Software Foundation; either version 3
of the License, or (at your option) any later version.

This program is distributed in the hope that it will be useful,
but WITHOUT ANY WARRANTY; without even the implied warranty of
MERCHANTABILITY or FITNESS FOR A PARTICULAR PURPOSE.  See the
GNU General Public License for more details.

You should have received a copy of the GNU General Public License
along with this program; if not, write to the Free Software
Foundation, Inc., 51 Franklin Street, Fifth Floor, Boston, MA  02110-1301, USA.
 */
package net.sourceforge.ganttproject;

import java.awt.BorderLayout;
import java.awt.Color;
import java.awt.Component;
import java.awt.ComponentOrientation;
import java.awt.Dimension;
import java.awt.Rectangle;
import java.awt.event.ActionEvent;
import java.awt.event.AdjustmentEvent;
import java.awt.event.AdjustmentListener;
import java.awt.event.KeyEvent;
import java.awt.event.KeyListener;
import java.awt.event.MouseAdapter;
import java.awt.event.MouseEvent;
import java.awt.event.MouseListener;
import java.util.ArrayList;
import java.util.Collection;
import java.util.Collections;
import java.util.Comparator;
import java.util.Date;
import java.util.GregorianCalendar;
import java.util.LinkedList;
import java.util.List;
import java.util.ListIterator;

import javax.swing.Action;
import javax.swing.DefaultCellEditor;
import javax.swing.ImageIcon;
import javax.swing.InputMap;
import javax.swing.JComponent;
import javax.swing.JScrollBar;
import javax.swing.JScrollPane;
import javax.swing.JTable;
import javax.swing.JTextField;
import javax.swing.KeyStroke;
import javax.swing.event.ChangeEvent;
import javax.swing.event.ListSelectionEvent;
import javax.swing.event.ListSelectionListener;
import javax.swing.event.TableColumnModelEvent;
import javax.swing.event.TableColumnModelListener;
import javax.swing.event.TreeExpansionEvent;
import javax.swing.event.TreeExpansionListener;
import javax.swing.table.JTableHeader;
import javax.swing.table.TableCellEditor;
import javax.swing.table.TableCellRenderer;
import javax.swing.table.TableColumn;
import javax.swing.text.JTextComponent;

import net.sourceforge.ganttproject.action.GPAction;
import net.sourceforge.ganttproject.chart.Chart;
import net.sourceforge.ganttproject.chart.TimelineChart;
import net.sourceforge.ganttproject.gui.TableHeaderUIFacade;
import net.sourceforge.ganttproject.gui.TableHeaderUIFacade.Column;
import net.sourceforge.ganttproject.gui.UIFacade;
import net.sourceforge.ganttproject.language.GanttLanguage;
import net.sourceforge.ganttproject.language.GanttLanguage.Event;
import net.sourceforge.ganttproject.task.CustomColumn;
import net.sourceforge.ganttproject.task.CustomPropertyEvent;

import org.jdesktop.swingx.JXTreeTable;
import org.jdesktop.swingx.table.TableColumnExt;
import org.jdesktop.swingx.treetable.DefaultTreeTableModel;
import org.jdesktop.swingx.treetable.TreeTableCellEditor;
import org.jdesktop.swingx.treetable.TreeTableModel;

public abstract class GPTreeTableBase extends JXTreeTable implements CustomPropertyListener {
  private final IGanttProject myProject;
  private final UIFacade myUiFacade;
  private final TableHeaderUiFacadeImpl myTableHeaderFacade = new TableHeaderUiFacadeImpl();
  private final CustomPropertyManager myCustomPropertyManager;
  private final JScrollPane myScrollPane = new JScrollPane() {
    @Override
    public void applyComponentOrientation(ComponentOrientation o) {
      super.applyComponentOrientation(ComponentOrientation.RIGHT_TO_LEFT);
    }
  };

  private boolean isInitialized;
  private GPAction myEditCellAction = new GPAction("tree.edit") {
    @Override
    public void actionPerformed(ActionEvent e) {
      JTable t = getTable();
      if (t.getSelectedRow() < 0) {
        return;
      }
      if (t.getSelectedColumn() < 0) {
        t.getColumnModel().getSelectionModel().setSelectionInterval(0, 0);
      }
      editCellAt(t.getSelectedRow(), t.getSelectedColumn());
    }
  };

  @Override
  public boolean editCellAt(int row, int column) {
    TableCellEditor cellEditor = getTable().getCellEditor(row, column);
    boolean result = super.editCellAt(row, column);
    if (cellEditor instanceof TreeTableCellEditor) {
      JTextComponent editorComponent = (JTextComponent) ((TreeTableCellEditor)cellEditor).getComponent();
      TreeTableCellEditorImpl.createSelectAllCommand(editorComponent).run();
    }
    if (cellEditor instanceof TreeTableCellEditorImpl) {
      ((TreeTableCellEditorImpl) cellEditor).requestFocus();
    }
    return result;
  }

  protected class TableHeaderUiFacadeImpl implements TableHeaderUIFacade {
    private final List<Column> myDefaultColumnStubs = new ArrayList<Column>();
    private final List<ColumnImpl> myColumns = new ArrayList<ColumnImpl>();

    TableHeaderUiFacadeImpl() {
      GanttLanguage.getInstance().addListener(new GanttLanguage.Listener() {
        @Override
        public void languageChanged(Event event) {
          for (ColumnImpl column : myColumns) {
            column.setName(column.getName());
          }
        }
      });
    }

    private List<ColumnImpl> getColumns() {
      return Collections.unmodifiableList(myColumns);
    }

    @Override
    public int getSize() {
      return myColumns.size();
    }

    @Override
    public Column getField(int index) {
      return myColumns.get(index);
    }

    @Override
    public void clear() {
      clearUiColumns();
      myColumns.clear();
      for (int i = 0; i < myDefaultColumnStubs.size(); i++) {
        myDefaultColumnStubs.get(i).setVisible(false);
        createColumn(i, myDefaultColumnStubs.get(i));
      }
    }

    private void clearUiColumns() {
      List<TableColumn> columns = Collections.list(getTable().getColumnModel().getColumns());
      for (int i = 0; i < columns.size(); i++) {
        getTable().removeColumn(columns.get(i));
      }
    }

    @Override
    public void add(String id, int order, int width) {
      ColumnImpl column = findColumnByID(id);
      if (column == null) {
        CustomPropertyDefinition def = myCustomPropertyManager.getCustomPropertyDefinition(id);
        if (def == null) {
          return;
        }
        if (order == -1) {
          order = getTable().getColumnCount();
        }
        if (width == -1) {
          width = 75;
        }
        ColumnStub columnStub = new TableHeaderUIFacade.ColumnStub(id, def.getName(), true, order, width);
        column = createColumn(getSize(), columnStub);
      }
      if (column == null) {
        return;
      }
      insertColumnIntoUi(column);
    }

    @Override
    public void importData(TableHeaderUIFacade source) {
      for (int i = 0; i < source.getSize(); i++) {
        Column foreign = source.getField(i);
        ColumnImpl mine = findColumnByID(foreign.getID());
        if (mine == null) {
          mine = createColumn(getModelIndex(foreign), foreign);
        } else {
          mine.getStub().setOrder(foreign.getOrder());
          mine.getStub().setVisible(foreign.isVisible());
          mine.getStub().setWidth(foreign.getWidth());
        }
      }
      Collections.sort(myColumns, new Comparator<ColumnImpl>() {
        @Override
        public int compare(ColumnImpl left, ColumnImpl right) {
          if (!left.getStub().isVisible() && !right.getStub().isVisible()) {
            return left.getName().compareTo(right.getName());
          }
          return left.getStub().getOrder() - right.getStub().getOrder();
        }
      });
      clearUiColumns();
      for (ColumnImpl column : myColumns) {
        if (column.getStub().isVisible()) {
          insertColumnIntoUi(column);
        }
      }
    }

    private int getModelIndex(Column c) {
      for (int i = 0; i < myDefaultColumnStubs.size(); i++) {
        if (c.getID().equals(myDefaultColumnStubs.get(i).getID())) {
          return i;
        }
      }
      List<CustomPropertyDefinition> definitions = myCustomPropertyManager.getDefinitions();
      for (int i = 0; i < definitions.size(); i++) {
        if (definitions.get(i).getID().equals(c.getID())) {
          return myDefaultColumnStubs.size() + i;
        }
      }
      assert false : "Column=" + c + " was not defined";
      return -1;
    }

    protected void createDefaultColumns(List<TableHeaderUIFacade.Column> stubs) {
      myDefaultColumnStubs.clear();
      for (Column stub : stubs) {
        myDefaultColumnStubs.add(new TableHeaderUIFacade.ColumnStub(stub.getID(), stub.getName(), stub.isVisible(),
            stub.getOrder(), stub.getWidth()));
      }
    }

    protected ColumnImpl createColumn(int modelIndex, TableHeaderUIFacade.Column stub) {
      TableColumnExt tableColumn = newTableColumnExt(modelIndex);
      tableColumn.setPreferredWidth(stub.getWidth());
      tableColumn.setIdentifier(stub.getID());
      ColumnImpl result = new ColumnImpl(getTreeTable(), tableColumn, stub);
      myColumns.add(result);
      return result;
    }

    protected void insertColumnIntoUi(ColumnImpl column) {
      getTable().addColumn(column.myTableColumn);
      column.setWidth(column.getStub().getWidth());
    }

    protected void renameColumn(CustomPropertyDefinition definition) {
      ColumnImpl c = findColumnByID(definition.getID());
      if (c == null) {
        return;
      }
      c.setName(definition.getName());
    }

    protected void updateType(CustomPropertyDefinition def) {
      ColumnImpl c = findColumnByID(def.getID());
      if (c == null) {
        return;
      }
      c.getTableColumnExt().setCellRenderer(createCellRenderer(def.getType()));
      c.getTableColumnExt().setCellEditor(createCellEditor(def.getType()));
    }

    protected void deleteColumn(CustomPropertyDefinition definition) {
      ColumnImpl c = findColumnByID(definition.getID());
      if (c == null) {
        return;
      }
      getTable().removeColumn(c.myTableColumn);
      myColumns.remove(c);
      for (ColumnImpl column : myColumns) {
        if (column.myTableColumn.getModelIndex() > c.myTableColumn.getModelIndex()) {
          column.myTableColumn.setModelIndex(column.myTableColumn.getModelIndex() - 1);
        }
      }
    }

    protected ColumnImpl findColumnByID(String id) {
      for (ColumnImpl c : myColumns) {
        if (c.getID().equals(id)) {
          return c;
        }
      }
      return null;
    }

    protected ColumnImpl findColumnByViewIndex(int index) {
      for (ColumnImpl c : myColumns) {
        if (c.getOrder() == index) {
          return c;
        }
      }
      return null;
    }

  }

  protected static class ColumnImpl implements TableHeaderUIFacade.Column {
    private final JXTreeTable myTable;
    private final TableColumnExt myTableColumn;
    private final Column myStub;

    protected ColumnImpl(JXTreeTable table, TableColumnExt tableColumn, TableHeaderUIFacade.Column stub) {
      myTable = table;
      myTableColumn = tableColumn;
      myStub = stub;
    }

    private TreeTableModel getTableModel() {
      return myTable.getTreeTableModel();
    }

    @Override
    public String getID() {
      return myStub.getID();
    }

    @Override
    public String getName() {
      return getTableModel().getColumnName(myTableColumn.getModelIndex());
    }

    private void setName(String name) {
      myTableColumn.setTitle(name);
    }

    @Override
    public int getOrder() {
      return myTable.convertColumnIndexToView(myTableColumn.getModelIndex());
    }

    @Override
    public int getWidth() {
      return myTableColumn.getWidth();
    }

    @Override
    public boolean isVisible() {
      return getOrder() >= 0;
    }

    @Override
    public void setVisible(boolean visible) {
      if (visible && !isVisible()) {
        myTable.addColumn(myTableColumn);
      } else if (!visible && isVisible()) {
        myTable.getColumnModel().removeColumn(myTableColumn);
      }
    }

    @Override
    public void setWidth(int width) {
      myTableColumn.setWidth(width);
      myTableColumn.setPreferredWidth(width);
    }

    Column getStub() {
      return myStub;
    }

    protected TableColumnExt getTableColumnExt() {
      return myTableColumn;
    }

    @Override
    public void setOrder(int order) {
    }

    Dimension getHeaderFitDimension() {
      TableCellRenderer renderer = myTableColumn.getHeaderRenderer();
      if (renderer == null) {
        renderer = myTable.getTableHeader().getDefaultRenderer();
      }
      Component comp = renderer.getTableCellRendererComponent(myTable, myTableColumn.getHeaderValue(), false, false, 0,
          0);
      return comp.getPreferredSize();
    }

  }

  protected IGanttProject getProject() {
    return myProject;
  }

  @Override
  protected boolean processKeyBinding(KeyStroke ks, KeyEvent e, int condition, boolean pressed) {
    if (e.isAltDown() || e.isControlDown()) {
      putClientProperty("JTable.autoStartsEdit", Boolean.FALSE);
    }
    boolean result = super.processKeyBinding(ks, e, condition, pressed);
    putClientProperty("JTable.autoStartsEdit", Boolean.TRUE);
    return result;
  }

  @Override
  public void applyComponentOrientation(ComponentOrientation o) {
    super.applyComponentOrientation(ComponentOrientation.LEFT_TO_RIGHT);
  }

  @Override
  public String getToolTipText(MouseEvent e) {
    try {
      return super.getToolTipText(e);
    } catch (NullPointerException ex) {
      return null;
    }
  }

  protected GPTreeTableBase(IGanttProject project, UIFacade uiFacade, CustomPropertyManager customPropertyManager,
      DefaultTreeTableModel model) {
    super(model);
    setTableHeader(new JTableHeader(getColumnModel()) {
      @Override
      public void applyComponentOrientation(ComponentOrientation o) {
        super.applyComponentOrientation(ComponentOrientation.LEFT_TO_RIGHT);
      }
    });
    myCustomPropertyManager = customPropertyManager;
    myUiFacade = uiFacade;
    myProject = project;
    myProject.addProjectEventListener(new ProjectEventListener.Stub() {
      @Override
      public void projectClosed() {
        getTableHeaderUiFacade().clear();
      }

      @Override
      public void projectOpened() {
        onProjectOpened();
      }

      @Override
      public void projectCreated() {
        onProjectCreated();
      }
    });
  }

  protected void onProjectOpened() {
  }

  protected void onProjectCreated() {
    getTableHeaderUiFacade().createDefaultColumns(getDefaultColumns());
    getTableHeaderUiFacade().importData(TableHeaderUIFacade.Immutable.fromList(getDefaultColumns()));
  }

  protected void initTreeTable() {
    doInit();
    isInitialized = true;
  }

  protected void doInit() {
    setRootVisible(false);
    myCustomPropertyManager.addListener(this);

    getTable().getTableHeader().addMouseListener(new HeaderMouseListener(myCustomPropertyManager));
    getTable().getColumnModel().addColumnModelListener(new TableColumnModelListener() {
      @Override
      public void columnMoved(TableColumnModelEvent e) {
        if (e.getFromIndex() != e.getToIndex()) {
          myProject.setModified();
        }
      }

      @Override
      public void columnAdded(TableColumnModelEvent e) {
        myProject.setModified();
      }

      @Override
      public void columnRemoved(TableColumnModelEvent e) {
        myProject.setModified();
      }

      @Override
      public void columnMarginChanged(ChangeEvent e) {
        myProject.setModified();
      }

      @Override
      public void columnSelectionChanged(ListSelectionEvent e) {
      }
    });
    getTable().setAutoCreateColumnsFromModel(false);
    getTable().setAutoResizeMode(JTable.AUTO_RESIZE_NEXT_COLUMN);
    setShowHorizontalLines(true);
    // TODO(dbarashev): make sure that everything is fine with the column
    // control
    // setHasColumnControl(true);

    ImageIcon icon = new ImageIcon(getClass().getResource("/icons/simple_task.gif"));
    setOpenIcon(icon);
    setClosedIcon(icon);
    setCollapsedIcon(new ImageIcon(getClass().getResource("/icons/plus.gif")));
    setExpandedIcon(new ImageIcon(getClass().getResource("/icons/minus.gif")));
    setLeafIcon(icon);
    // getTreeTable().getParent().setBackground(Color.WHITE);

    // InputMap inputMap = getInputMap();
    // inputMap.setParent(getTreeTable().getInputMap(JComponent.WHEN_FOCUSED));
    // getTreeTable().setInputMap(JComponent.WHEN_FOCUSED, inputMap);
    // ActionMap actionMap = getActionMap();
    // actionMap.setParent(getTreeTable().getActionMap());
    // getTreeTable().setActionMap(actionMap);
    addActionWithAccelleratorKey(myEditCellAction);

    // TODO(dbarashev): restore highlighters
    // setHighlighters(new HighlighterPipeline(new Highlighter[] {
    // AlternateRowHighlighter.quickSilver,
    // new HierarchicalColumnHighlighter() }));

    getTable().getSelectionModel().addListSelectionListener(new ListSelectionListener() {
      @Override
      public void valueChanged(ListSelectionEvent e) {
        onCellSelectionChanged();
      }
    });
    getTable().getColumnModel().getSelectionModel().addListSelectionListener(new ListSelectionListener() {
      @Override
      public void valueChanged(ListSelectionEvent e) {
        onCellSelectionChanged();
      }
    });
    getTree().addTreeExpansionListener(new TreeExpansionListener() {
      @Override
      public void treeExpanded(TreeExpansionEvent arg0) {
        getChart().reset();
      }

      @Override
      public void treeCollapsed(TreeExpansionEvent arg0) {
        getChart().reset();
      }
    });
    getTableHeaderUiFacade().importData(TableHeaderUIFacade.Immutable.fromList(getDefaultColumns()));

    // getScrollPane().setHorizontalScrollBarPolicy(ScrollPaneConstants.HORIZONTAL_SCROLLBAR_AS_NEEDED);
    getTable().setFillsViewportHeight(true);
  }

  protected void onCellSelectionChanged() {
    if (!getTable().isEditing()) {
      int row = getTable().getSelectedRow();
      int col = getTable().getSelectedColumn();
      Rectangle rect = getTable().getCellRect(row, col, true);
      getScrollPane().scrollRectToVisible(rect);
    }
  }

  private void addNewCustomColumn(CustomColumn customColumn) {
    TableHeaderUIFacade.Column stub = new TableHeaderUIFacade.ColumnStub(customColumn.getId(), customColumn.getName(),
        false, getTable().getColumnCount(), 100);
    getTableHeaderUiFacade().createColumn(getTable().getModel().getColumnCount() - 1, stub);
  }

  private void deleteCustomColumn(CustomColumn column) {
    getTableHeaderUiFacade().deleteColumn(column);
  }

  @Override
  public void customPropertyChange(CustomPropertyEvent event) {
    switch (event.getType()) {
    case CustomPropertyEvent.EVENT_ADD:
      addNewCustomColumn((CustomColumn) event.getDefinition());
      break;
    case CustomPropertyEvent.EVENT_REMOVE:
      deleteCustomColumn((CustomColumn) event.getDefinition());
      break;
    case CustomPropertyEvent.EVENT_NAME_CHANGE:
      getTableHeaderUiFacade().renameColumn(event.getDefinition());
      getTable().getTableHeader().repaint();
      break;
    case CustomPropertyEvent.EVENT_TYPE_CHANGE:
      getTableHeaderUiFacade().updateType(event.getDefinition());
      getTable().repaint();
    }
  }

  public TableHeaderUIFacade getVisibleFields() {
    return getTableHeaderUiFacade();
  }

  protected TableHeaderUiFacadeImpl getTableHeaderUiFacade() {
    return myTableHeaderFacade;
  }

  protected List<TableHeaderUIFacade.Column> getDefaultColumns() {
    return Collections.emptyList();
  }

  protected abstract Chart getChart();

  protected TableColumnExt newTableColumnExt(int modelIndex) {
    TableColumnExt result = new TableColumnExt(modelIndex);
    Class<?> columnClass = getTreeTableModel().getColumnClass(modelIndex);
    TableCellRenderer renderer = createCellRenderer(columnClass);
    if (renderer != null) {
      result.setCellRenderer(renderer);
    }
    TableCellEditor editor = createCellEditor(columnClass);
    if (editor != null) {
<<<<<<< HEAD
      result.setCellEditor(new TreeTableCellEditorImpl(editor, getTable()));
=======
      result.setCellEditor(editor);
    } else {
      System.err.println("no editor for column=" + modelIndex + " class=" + columnClass);
>>>>>>> d66489ce
    }
    return result;
  }

  TableCellRenderer createCellRenderer(Class<?> columnClass) {
    TableCellRenderer renderer = null;
    // TODO(dbarashev): make sure that icon and boolean values render fine
    // if (Icon.class.equals(columnClass) || Boolean.class.equals(columnClass))
    // {
    // renderer = TableCellRenderers.getNewDefaultRenderer(columnClass);
    //
    // }
    if (renderer == null) {
      renderer = getTreeTable().getDefaultRenderer(columnClass);
    }
    return renderer;
  }

  TableCellEditor createCellEditor(Class<?> columnClass) {
    TableCellEditor editor = columnClass.equals(GregorianCalendar.class) ? newDateCellEditor()
        : getTreeTable().getDefaultEditor(columnClass);
    return editor == null ? null : wrapEditor(editor);
  }

  private TableCellEditor wrapEditor(TableCellEditor editor) {
    return new TreeTableCellEditorImpl(editor, getTable());
  }

  protected TableCellEditor newDateCellEditor() {
    return new DateCellEditor();
  }

  public JXTreeTable getTree() {
    return this;
  }

  public JXTreeTable getTreeTable() {
    return this;
  }

  public JTable getTable() {
    return this;
  }

  JScrollBar getVerticalScrollBar() {
    return getScrollPane().getVerticalScrollBar();
  }

  JScrollBar getHorizontalScrollBar() {
    return getScrollPane().createHorizontalScrollBar();
  }

  protected JScrollPane getScrollPane() {
    return myScrollPane;
  }

  @Override
  public void addMouseListener(MouseListener mouseListener) {
    super.addMouseListener(mouseListener);
    // this.getTreeTable().getParent().addMouseListener(mouseListener);
  }

  @Override
  public void addKeyListener(KeyListener keyListener) {
    super.addKeyListener(keyListener);
    // getTable().addKeyListener(keyListener);
    // getTree().addKeyListener(keyListener);
  }

  private static class DateCellEditor extends DefaultCellEditor {
    // normal textfield background color
    private final Color colorNormal = null;

    // error textfield background color (when the date isn't correct
    private final Color colorError = new Color(255, 125, 125);

    private Date myDate;

    public DateCellEditor() {
      super(new JTextField());
    }

    @Override
    public Component getTableCellEditorComponent(JTable arg0, Object arg1, boolean arg2, int arg3, int arg4) {
      JTextField result = (JTextField) super.getTableCellEditorComponent(arg0, arg1, arg2, arg3, arg4);
      result.selectAll();
      return result;
    }

    @Override
    public Object getCellEditorValue() {
      return new GanttCalendar(myDate == null ? new Date() : myDate);
    }

    @Override
    public boolean stopCellEditing() {
      final String dateString = ((JTextComponent) getComponent()).getText();
      Date parsedDate = GanttLanguage.getInstance().parseDate(dateString);
      if (parsedDate == null) {
        getComponent().setBackground(colorError);
        return false;
      }
      myDate = parsedDate;
      getComponent().setBackground(colorNormal);
      super.fireEditingStopped();
      return true;
    }
  }

  protected abstract class VscrollAdjustmentListener implements AdjustmentListener {
    private final boolean isMod;

    protected VscrollAdjustmentListener(boolean calculateMod) {
      isMod = calculateMod;
    }

    protected abstract TimelineChart getChart();

    @Override
    public void adjustmentValueChanged(AdjustmentEvent e) {
      if (!isInitialized) {
        return;
      }
      if (getChart() == null) {
        return;
      }
      if (isMod) {
        getChart().getModel().setVerticalOffset(e.getValue() % getTreeTable().getRowHeight());
      } else {
        getChart().getModel().setVerticalOffset(e.getValue());
      }
      getChart().reset();
    }
  }

  void insertWithLeftyScrollBar(JComponent container) {
    getScrollPane().getViewport().add(getTable());
    container.add(getScrollPane(), BorderLayout.CENTER);

  }

  /** Adds keyStroke to the given action (if action is null nothing happens) */
  void addAction(Action action, KeyStroke keyStroke) {
    if (action != null) {
      InputMap inputMap = getInputMap();
      inputMap.put(keyStroke, action.getValue(Action.NAME));
      getActionMap().put(action.getValue(Action.NAME), action);
    }
  }

  /** Adds an action to the object and makes it active */
  public void addActionWithAccelleratorKey(GPAction action) {
    if (action != null) {
      for (KeyStroke ks : GPAction.getAllKeyStrokes(action.getID())) {
        addAction(action, ks);
      }
    }
  }

  void setupActionMaps(GPAction... actions) {
    for (GPAction action : actions) {
      addActionWithAccelleratorKey(action);
    }
  }

  private class HeaderMouseListener extends MouseAdapter {
    private final CustomPropertyManager myCustomPropertyManager;
    private final LinkedList<Column> myRecentlyHiddenColumns = new LinkedList<Column>();

    public HeaderMouseListener(CustomPropertyManager customPropertyManager) {
      super();
      myCustomPropertyManager = customPropertyManager;
    }

    /**
     * @inheritDoc Shows the popupMenu to hide/show columns and to add custom
     *             columns.
     */
    @Override
    public void mousePressed(MouseEvent e) {
      handlePopupTrigger(e);
    }

    @Override
    public void mouseReleased(MouseEvent e) {
      handlePopupTrigger(e);
    }

    private void handlePopupTrigger(MouseEvent e) {
      if (e.isPopupTrigger()) {
        Collection<Action> actions = createPopupActions(e);
        myUiFacade.showPopupMenu(e.getComponent(), actions, e.getX(), e.getY());
      }
    }

    private Collection<Action> createPopupActions(final MouseEvent mouseEvent) {
      List<Action> result = new ArrayList<Action>();
      final int columnAtPoint = getTable().columnAtPoint(mouseEvent.getPoint());
      final ColumnImpl column = getTableHeaderUiFacade().findColumnByViewIndex(columnAtPoint);

      {
        result.add(new GPAction("columns.manage.label") {
          @Override
          public void actionPerformed(ActionEvent e) {
            ShowHideColumnsDialog dialog = new ShowHideColumnsDialog(myUiFacade, myTableHeaderFacade,
                myCustomPropertyManager);
            dialog.show();
          }
        });
      }
      {
        GPAction fitAction = new GPAction("columns.fit.label") {
          @Override
          public void actionPerformed(ActionEvent e) {
            autoFitColumnWidth(column);
          }
        };
        result.add(fitAction);
        fitAction.putValue(Action.NAME, GanttLanguage.getInstance().formatText("columns.fit.label", column.getName()));

      }
      result.add(null);
      {
        GPAction hideAction = new GPAction("columns.hide.label") {
          @Override
          public void actionPerformed(ActionEvent arg0) {
            assert column.isVisible() : "how come it is at mouse click point?";
            column.setVisible(false);
            myRecentlyHiddenColumns.add(column);
          }
        };
        if (columnAtPoint == -1) {
          hideAction.setEnabled(false);
        } else {
          hideAction.putValue(Action.NAME,
              GanttLanguage.getInstance().formatText("columns.hide.label", column.getName()));
        }
        result.add(hideAction);
      }
      if (!myRecentlyHiddenColumns.isEmpty()) {
        List<GPAction> showActions = new ArrayList<GPAction>();
        for (ListIterator<Column> it = myRecentlyHiddenColumns.listIterator(myRecentlyHiddenColumns.size()); it.hasPrevious();) {
          final Column hidden = it.previous();
          GPAction action = new GPAction("columns.show.label") {
            @Override
            public void actionPerformed(ActionEvent arg0) {
              hidden.setVisible(true);
              myRecentlyHiddenColumns.remove(hidden);
            }
          };
          action.putValue(Action.NAME, GanttLanguage.getInstance().formatText("columns.show.label", hidden.getName()));
          showActions.add(action);
          if (showActions.size() == 5) {
            break;
          }
        }
        result.addAll(showActions);
      }
      return result;
    }
  }

  public void autoFitColumns() {
    int visibleWidth = 0;
    int headerHeight = 0;
    for (ColumnImpl column : getTableHeaderUiFacade().getColumns()) {
      if (column.isVisible()) {
        Dimension columnDimension = autoFitColumnWidth(column);
        visibleWidth += columnDimension.width;
        headerHeight = Math.max(headerHeight, column.getHeaderFitDimension().height);
      }
    }
    // {
    // Rectangle bounds = getBounds();
    // setBounds(bounds.x, bounds.y, visibleWidth, bounds.height);
    // }
    if (headerHeight > 0) {
      Rectangle bounds = getTable().getTableHeader().getBounds();
      getTable().getTableHeader().setBounds(bounds.x, bounds.y, visibleWidth, headerHeight);
    }
    {
      Rectangle bounds = getTable().getBounds();
      getTable().setBounds(bounds.x, bounds.y, visibleWidth, getTable().getRowCount() * getTable().getRowHeight());
    }
  }

  private Dimension autoFitColumnWidth(ColumnImpl column) {
    final int margin = 5;
    final JTable table = getTable();
    final TableColumnExt tableColumn = column.myTableColumn;

    Dimension headerFit = column.getHeaderFitDimension();
    int width = headerFit.width;
    int height = 0;

    // Get maximum width of column data
    for (int r = 0; r < getTable().getRowCount(); r++) {
      TableCellRenderer renderer = table.getCellRenderer(r, column.getOrder());
      Component comp = renderer.getTableCellRendererComponent(table, table.getValueAt(r, column.getOrder()), false,
          false, r, column.getOrder());
      width = Math.max(width, comp.getPreferredSize().width);
      height += comp.getPreferredSize().height;
    }
    // Add margin
    width += 2 * margin;
    // Set the width
    tableColumn.setWidth(width);
    tableColumn.setPreferredWidth(width);
    return new Dimension(width, height);
  }
}<|MERGE_RESOLUTION|>--- conflicted
+++ resolved
@@ -32,6 +32,7 @@
 import java.awt.event.MouseAdapter;
 import java.awt.event.MouseEvent;
 import java.awt.event.MouseListener;
+import java.text.ParseException;
 import java.util.ArrayList;
 import java.util.Collection;
 import java.util.Collections;
@@ -43,7 +44,9 @@
 import java.util.ListIterator;
 
 import javax.swing.Action;
+import javax.swing.ActionMap;
 import javax.swing.DefaultCellEditor;
+import javax.swing.Icon;
 import javax.swing.ImageIcon;
 import javax.swing.InputMap;
 import javax.swing.JComponent;
@@ -51,7 +54,9 @@
 import javax.swing.JScrollPane;
 import javax.swing.JTable;
 import javax.swing.JTextField;
+import javax.swing.JTree;
 import javax.swing.KeyStroke;
+import javax.swing.ScrollPaneConstants;
 import javax.swing.event.ChangeEvent;
 import javax.swing.event.ListSelectionEvent;
 import javax.swing.event.ListSelectionListener;
@@ -615,13 +620,9 @@
     }
     TableCellEditor editor = createCellEditor(columnClass);
     if (editor != null) {
-<<<<<<< HEAD
-      result.setCellEditor(new TreeTableCellEditorImpl(editor, getTable()));
-=======
       result.setCellEditor(editor);
     } else {
       System.err.println("no editor for column=" + modelIndex + " class=" + columnClass);
->>>>>>> d66489ce
     }
     return result;
   }
