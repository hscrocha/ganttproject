--- conflicted
+++ resolved
@@ -110,16 +110,7 @@
       if (t.getSelectedColumn() < 0) {
         t.getColumnModel().getSelectionModel().setSelectionInterval(0, 0);
       }
-<<<<<<< HEAD
-      TableCellEditor cellEditor = getTable().getCellEditor(
-          t.getSelectedRow(), t.getSelectedColumn());
-      t.editCellAt(t.getSelectedRow(), t.getSelectedColumn());
-      if (cellEditor instanceof TreeTableCellEditorImpl) {
-    	  ((TreeTableCellEditorImpl)cellEditor).requestFocus();
-      }
-=======
       editCellAt(t.getSelectedRow(), t.getSelectedColumn());
->>>>>>> 0325800f
     }
   };
 
