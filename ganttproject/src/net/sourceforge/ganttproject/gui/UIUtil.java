--- conflicted
+++ resolved
@@ -198,12 +198,7 @@
     return listener;
   }
 
-<<<<<<< HEAD
   public interface DateValidator extends Function<Date, Pair<Boolean, String>> {
-=======
-
-  public static interface DateValidator extends Function<Date, Pair<Boolean, String>> {
->>>>>>> 99cca6d6
     class Default {
       public static DateValidator aroundProjectStart(final Date projectStart) {
         return dateInRange(projectStart, 1000);
