/*
Copyright 2003-2012 Dmitry Barashev, GanttProject Team

This file is part of GanttProject, an opensource project management tool.

GanttProject is free software: you can redistribute it and/or modify
it under the terms of the GNU General Public License as published by
 the Free Software Foundation, either version 3 of the License, or
 (at your option) any later version.

GanttProject is distributed in the hope that it will be useful,
but WITHOUT ANY WARRANTY; without even the implied warranty of
MERCHANTABILITY or FITNESS FOR A PARTICULAR PURPOSE.  See the
GNU General Public License for more details.

You should have received a copy of the GNU General Public License
along with GanttProject.  If not, see <http://www.gnu.org/licenses/>.
 */
package net.sourceforge.ganttproject.gui;

import java.awt.BorderLayout;
import java.awt.Color;
import java.awt.Component;
import java.awt.Dimension;
import java.awt.Font;
import java.awt.Window;
import java.awt.event.ActionEvent;
import java.awt.event.ActionListener;
import java.awt.event.FocusAdapter;
import java.awt.event.FocusEvent;
import java.text.DateFormat;
import java.text.ParseException;
import java.util.Arrays;
import java.util.Date;

import javax.swing.Action;
import javax.swing.BorderFactory;
import javax.swing.Box;
import javax.swing.DefaultCellEditor;
import javax.swing.ImageIcon;
import javax.swing.JButton;
import javax.swing.JComponent;
import javax.swing.JEditorPane;
import javax.swing.JFormattedTextField;
import javax.swing.JMenu;
import javax.swing.JMenuItem;
import javax.swing.JPanel;
import javax.swing.JTable;
import javax.swing.JTextField;
import javax.swing.KeyStroke;
import javax.swing.SwingUtilities;
import javax.swing.UIManager;
import javax.swing.border.Border;
<<<<<<< HEAD
import javax.swing.event.DocumentEvent;
import javax.swing.event.DocumentListener;
import javax.swing.event.HyperlinkListener;
import javax.swing.table.TableCellRenderer;
import javax.swing.table.TableColumn;
import javax.swing.text.html.HTMLEditorKit;

import net.sourceforge.ganttproject.action.GPAction;
import net.sourceforge.ganttproject.gui.options.OptionsPageBuilder;
import net.sourceforge.ganttproject.gui.options.OptionsPageBuilder.ValueValidator;
import net.sourceforge.ganttproject.language.GanttLanguage;
import net.sourceforge.ganttproject.util.collect.Pair;
=======
import javax.swing.table.TableCellEditor;
import javax.swing.table.TableCellRenderer;
import javax.swing.table.TableColumn;
import javax.swing.text.JTextComponent;
>>>>>>> ac600094

import org.jdesktop.swingx.JXDatePicker;
import org.jdesktop.swingx.JXTable;
import org.jdesktop.swingx.decorator.ColorHighlighter;
import org.jdesktop.swingx.decorator.ComponentAdapter;
import org.jdesktop.swingx.decorator.HighlightPredicate;
import org.jdesktop.swingx.decorator.Highlighter;
import org.jdesktop.swingx.decorator.HighlighterFactory;

<<<<<<< HEAD
import biz.ganttproject.core.option.GPOption;
import biz.ganttproject.core.option.ValidationException;

import com.google.common.base.Function;
=======
import biz.ganttproject.core.time.CalendarFactory;

>>>>>>> ac600094
import com.google.common.base.Predicate;
import com.google.common.base.Strings;
import com.google.common.collect.Lists;

public abstract class UIUtil {
  public static final Highlighter ZEBRA_HIGHLIGHTER = new ColorHighlighter(new HighlightPredicate() {
    @Override
    public boolean isHighlighted(Component renderer, ComponentAdapter adapter) {
      return adapter.row % 2 == 1;
    }
  }, new Color(0xf0, 0xf0, 0xe0), null);

  public static final Color ERROR_BACKGROUND = new Color(255, 191, 207);
<<<<<<< HEAD
  public static final Color INVALID_FIELD_COLOR = Color.RED.brighter();
=======
  public static final Color INVALID_VALUE_BACKGROUND = new Color(255, 125, 125);
>>>>>>> ac600094

  static {
    ImageIcon calendarImage = new ImageIcon(UIUtil.class.getResource("/icons/calendar_16.gif"));
    ImageIcon nextMonth = new ImageIcon(UIUtil.class.getResource("/icons/nextmonth.gif"));
    ImageIcon prevMonth = new ImageIcon(UIUtil.class.getResource("/icons/prevmonth.gif"));
    UIManager.put("JXDatePicker.arrowDown.image", calendarImage);
    UIManager.put("JXMonthView.monthUp.image", prevMonth);
    UIManager.put("JXMonthView.monthDown.image", nextMonth);
    UIManager.put("JXMonthView.monthCurrent.image", calendarImage);
  }

  public static void repackWindow(JComponent component) {
    Window windowAncestor = SwingUtilities.getWindowAncestor(component);
    if (windowAncestor != null) {
      windowAncestor.invalidate();
      windowAncestor.pack();
      windowAncestor.repaint();
    }
    DialogAligner.centerOnScreen(windowAncestor);
  }

  public static void setEnabledTree(JComponent root, final boolean isEnabled) {
    walkComponentTree(root, new Predicate<JComponent>() {
      @Override
      public boolean apply(JComponent input) {
        input.setEnabled(isEnabled);
        return true;
      }
    });
  }

  public static void setBackgroundTree(JComponent root, final Color background) {
    walkComponentTree(root, new Predicate<JComponent>() {
      @Override
      public boolean apply(JComponent input) {
        input.setBackground(background);
        return true;
      }
    });
  }

  public static void walkComponentTree(JComponent root, Predicate<JComponent> visitor) {
    if (visitor.apply(root)) {
      Component[] components = root.getComponents();
      for (int i = 0; i < components.length; i++) {
        if (components[i] instanceof JComponent) {
          walkComponentTree((JComponent) components[i], visitor);
        }
      }
    }
  }
  public static void createTitle(JComponent component, String title) {
    Border lineBorder = BorderFactory.createMatteBorder(1, 0, 0, 0, Color.BLACK);
    component.setBorder(BorderFactory.createTitledBorder(lineBorder, title));
  }

  public static void registerActions(JComponent component, boolean recursive, GPAction... actions) {
    for (GPAction action : actions) {
      for (KeyStroke ks : GPAction.getAllKeyStrokes(action.getID())) {
        pushAction(component, recursive, ks, action);
      }
    }
  }

  public static void pushAction(JComponent root, boolean recursive, KeyStroke keyStroke, GPAction action) {
    root.getInputMap(JComponent.WHEN_ANCESTOR_OF_FOCUSED_COMPONENT).put(keyStroke, action.getID());
    root.getActionMap().put(action.getID(), action);
    for (Component child : root.getComponents()) {
      if (child instanceof JComponent) {
        pushAction((JComponent) child, recursive, keyStroke, action);
      }
    }
  }

  public static void setupTableUI(JTable table, int visibleRows) {
    table.setPreferredScrollableViewportSize(new Dimension(table.getPreferredScrollableViewportSize().width,
        table.getRowHeight() * visibleRows));
    Font font = table.getFont();
    table.setRowHeight(table.getFontMetrics(font).getHeight() + 5);
  }

  public static void setupHighlighters(JXTable table) {
    table.setHighlighters(HighlighterFactory.createAlternateStriping(Color.WHITE, Color.ORANGE.brighter()));

  }

  public static void setupTableUI(JTable table) {
    setupTableUI(table, 10);
  }

  public static <T> DocumentListener attachValidator(final JTextField textField, final OptionsPageBuilder.ValueValidator<T> validator, final GPOption<T> option) {
    final DocumentListener listener = new DocumentListener() {
      private void saveValue() {
        try {
          T value = validator.parse(textField.getText());
          if (option != null) {
            option.setValue(value);
          }
          textField.setBackground(getValidFieldColor());
        }
        /* If value in text filed is not integer change field color */
        catch (NumberFormatException ex) {
          textField.setBackground(INVALID_FIELD_COLOR);
        } catch (ValidationException ex) {
          textField.setBackground(INVALID_FIELD_COLOR);
        }
      }

      @Override
      public void insertUpdate(DocumentEvent e) {
        saveValue();
      }

      @Override
      public void removeUpdate(DocumentEvent e) {
        saveValue();
      }

      @Override
      public void changedUpdate(DocumentEvent e) {
        saveValue();
      }
    };
    textField.getDocument().addDocumentListener(listener);
    return listener;
  }

  public static interface DateValidator extends Function<Date, Pair<Boolean, String>> {
    class Default {
      public static DateValidator aroundProjectStart(final Date projectStart) {
        return dateInRange(projectStart, 1000);
      }

      public static DateValidator dateInRange(final Date center, final int yearDiff) {
        return new DateValidator() {
          @Override
          public Pair<Boolean, String> apply(Date value) {
            int diff = Math.abs(value.getYear() - center.getYear());
            if (diff > yearDiff) {
              return Pair.create(Boolean.FALSE, String.format(
                    "Date %s is far away (%d years) from expected date %s. Any mistake?", value, diff, center));
            }
            return Pair.create(Boolean.TRUE, null);
          }
        };
      }
    }
  }

  private static Date tryParse(DateFormat dateFormat, String text) {
    try {
      return dateFormat.parse(text);
    } catch (ParseException e) {
      return null;
    }
  }

  public static ValueValidator<Date> createStringDateValidator(final DateValidator dv, final DateFormat... formats) {
    return new ValueValidator<Date>() {
      @Override
      public Date parse(String text) throws ValidationException {
        if (Strings.isNullOrEmpty(text)) {
          throw new ValidationException();
        }
        Date parsed = null;
        for (DateFormat df : formats) {
          parsed = tryParse(df, text);
          if (parsed != null) {
            break;
          }
        }
        if (parsed == null) {
          throw new ValidationException("Can't parse value=" + text + "as date");
        }
        if (dv != null) {
          Pair<Boolean, String> validationResult = dv.apply(parsed);
          if (!validationResult.first()) {
            throw new ValidationException(validationResult.second());
          }
        }
        return parsed;
      }
    };

  }
  public static void setupDatePicker(
      final JXDatePicker picker, final Date initialDate, final DateValidator dv, final ActionListener listener) {
    if (dv == null) {
      picker.addActionListener(listener);
    } else {
      picker.addActionListener(new ActionListener() {
        @Override
        public void actionPerformed(ActionEvent e) {
          Date date = ((JXDatePicker) e.getSource()).getDate();
          Pair<Boolean, String> validation = dv.apply(date);
          if (!validation.first()) {
            throw new ValidationException(validation.second());
          }
        }
      });
    }
    final JFormattedTextField editor = picker.getEditor();
    final ValueValidator<Date> validator = createStringDateValidator(
        dv, GanttLanguage.getInstance().getLongDateFormat(), GanttLanguage.getInstance().getShortDateFormat());
    UIUtil.attachValidator(editor, validator, null);
    editor.addFocusListener(new FocusAdapter() {
      @Override
      public void focusLost(FocusEvent e) {
        try {
          if (editor.getValue() instanceof Date) {
            if (dv != null) {
              Pair<Boolean, String> validation = dv.apply((Date)editor.getValue());
              if (!validation.first()) {
                throw new ValidationException(validation.second());
              }
            }
          } else {
            if (validator.parse(String.valueOf(editor.getValue())) == null) {
              throw new ValidationException();
            }
          }
          editor.setBackground(getValidFieldColor());
          picker.commitEdit();
          listener.actionPerformed(new ActionEvent(picker, ActionEvent.ACTION_PERFORMED, ""));
          return;
        } catch (ValidationException e1) {
          // We probably don't want to log parse/validation exceptions
        } catch (ParseException e2) {
          // We probably don't want to log parse/validation exceptions
        }
        editor.setBackground(getValidFieldColor());
        SwingUtilities.invokeLater(new Runnable() {
          @Override
          public void run() {
            if (initialDate != null) {
              picker.setDate(initialDate);
            }
          }
        });
      }
    });
    if (initialDate != null) {
      picker.setDate(initialDate);
    }
  }
  /**
   * @return a {@link JXDatePicker} component with the default locale, images
   *         and date formats.
   */
  public static JXDatePicker createDatePicker() {
    final JXDatePicker result = new JXDatePicker();
    result.setLocale(GanttLanguage.getInstance().getDateFormatLocale());
    result.setFormats(GanttLanguage.getInstance().getLongDateFormat(), GanttLanguage.getInstance().getShortDateFormat());
    return result;
  }

  public static Dimension autoFitColumnWidth(JTable table, TableColumn tableColumn) {
    final int margin = 5;

    Dimension headerFit = getHeaderDimension(table, tableColumn);
    int width = headerFit.width;
    int height = 0;

    int order = table.convertColumnIndexToView(tableColumn.getModelIndex());
    // Get maximum width of column data
    for (int r = 0; r < table.getRowCount(); r++) {
      TableCellRenderer renderer = table.getCellRenderer(r, order);
      Component comp = renderer.getTableCellRendererComponent(table, table.getValueAt(r, order), false,
          false, r, order);
      width = Math.max(width, comp.getPreferredSize().width);
      height += comp.getPreferredSize().height;
    }
    // Add margin
    width += 2 * margin;
    // Set the width
    return new Dimension(width, height);
  }

  public static Dimension getHeaderDimension(JTable table, TableColumn tableColumn) {
    TableCellRenderer renderer = tableColumn.getHeaderRenderer();
    if (renderer == null) {
      renderer = table.getTableHeader().getDefaultRenderer();
    }
    Component comp = renderer.getTableCellRendererComponent(table, tableColumn.getHeaderValue(), false, false, 0, 0);
    return comp.getPreferredSize();
  }

  public static JComponent createButtonBar(JButton[] leftButtons, JButton[] rightButtons) {
    Box leftBox = Box.createHorizontalBox();
    for (JButton button : leftButtons) {
      leftBox.add(button);
      leftBox.add(Box.createHorizontalStrut(3));
    }

    Box rightBox = Box.createHorizontalBox();
    for (JButton button : Lists.reverse(Arrays.asList(rightButtons))) {
      rightBox.add(Box.createHorizontalStrut(3));
      rightBox.add(button);
    }

    JPanel result = new JPanel(new BorderLayout());
    result.add(leftBox, BorderLayout.WEST);
    result.add(rightBox, BorderLayout.EAST);
    return result;
  }

  public static JComponent createTopAndCenter(JComponent top, JComponent center) {
    JPanel result = new JPanel(new BorderLayout());
    top.setAlignmentX(Component.LEFT_ALIGNMENT);
    result.add(top, BorderLayout.NORTH);

    JPanel planePageWrapper = new JPanel(new BorderLayout());
    planePageWrapper.setBorder(BorderFactory.createEmptyBorder(5, 0, 5, 0));
    center.setAlignmentX(Component.LEFT_ALIGNMENT);
    planePageWrapper.add(center, BorderLayout.NORTH);
    result.add(planePageWrapper, BorderLayout.CENTER);
    return result;

  }

  public static JMenu createTooltiplessJMenu(Action action) {
    JMenu result = new JMenu(action) {
      @Override
      public JMenuItem add(Action a) {
        JMenuItem result = super.add(a);
        result.setToolTipText(null);
        return result;
      }
    };
    result.setToolTipText(null);
    return result;
  }

<<<<<<< HEAD
  public static Color getValidFieldColor() {
    return UIManager.getColor("TextField.background");
  }

  public static JEditorPane createHtmlPane(String html, HyperlinkListener hyperlinkListener) {
    JEditorPane htmlPane = new JEditorPane();
    htmlPane.setEditorKit(new HTMLEditorKit());
    htmlPane.setEditable(false);
    // htmlPane.setPreferredSize(new Dimension(400, 290));
    htmlPane.addHyperlinkListener(hyperlinkListener);
    //htmlPane.setBackground(Color.YELLOW);
    htmlPane.setText(html);
    return htmlPane;
=======
  public static TableCellEditor newDateCellEditor() {
    return new DateCellEditor();
  }

  private static class DateCellEditor extends DefaultCellEditor {
    private Date myDate;

    public DateCellEditor() {
      super(new JTextField());
    }

    @Override
    public Component getTableCellEditorComponent(JTable arg0, Object arg1, boolean arg2, int arg3, int arg4) {
      JTextField result = (JTextField) super.getTableCellEditorComponent(arg0, arg1, arg2, arg3, arg4);
      result.selectAll();
      return result;
    }

    @Override
    public Object getCellEditorValue() {
      return CalendarFactory.createGanttCalendar(myDate == null ? new Date() : myDate);
    }

    @Override
    public boolean stopCellEditing() {
      final String dateString = ((JTextComponent) getComponent()).getText();
      Date parsedDate = GanttLanguage.getInstance().parseDate(dateString);
      if (parsedDate == null) {
        getComponent().setBackground(INVALID_VALUE_BACKGROUND);
        return false;
      }
      myDate = parsedDate;
      getComponent().setBackground(null);
      super.fireEditingStopped();
      return true;
    }
>>>>>>> ac600094
  }
}<|MERGE_RESOLUTION|>--- conflicted
+++ resolved
@@ -51,25 +51,21 @@
 import javax.swing.SwingUtilities;
 import javax.swing.UIManager;
 import javax.swing.border.Border;
-<<<<<<< HEAD
 import javax.swing.event.DocumentEvent;
 import javax.swing.event.DocumentListener;
 import javax.swing.event.HyperlinkListener;
+import javax.swing.table.TableCellEditor;
 import javax.swing.table.TableCellRenderer;
 import javax.swing.table.TableColumn;
+import javax.swing.text.JTextComponent;
 import javax.swing.text.html.HTMLEditorKit;
 
+import net.sourceforge.ganttproject.IGanttProject;
 import net.sourceforge.ganttproject.action.GPAction;
 import net.sourceforge.ganttproject.gui.options.OptionsPageBuilder;
 import net.sourceforge.ganttproject.gui.options.OptionsPageBuilder.ValueValidator;
 import net.sourceforge.ganttproject.language.GanttLanguage;
 import net.sourceforge.ganttproject.util.collect.Pair;
-=======
-import javax.swing.table.TableCellEditor;
-import javax.swing.table.TableCellRenderer;
-import javax.swing.table.TableColumn;
-import javax.swing.text.JTextComponent;
->>>>>>> ac600094
 
 import org.jdesktop.swingx.JXDatePicker;
 import org.jdesktop.swingx.JXTable;
@@ -79,15 +75,11 @@
 import org.jdesktop.swingx.decorator.Highlighter;
 import org.jdesktop.swingx.decorator.HighlighterFactory;
 
-<<<<<<< HEAD
+import biz.ganttproject.core.time.CalendarFactory;
 import biz.ganttproject.core.option.GPOption;
 import biz.ganttproject.core.option.ValidationException;
 
 import com.google.common.base.Function;
-=======
-import biz.ganttproject.core.time.CalendarFactory;
-
->>>>>>> ac600094
 import com.google.common.base.Predicate;
 import com.google.common.base.Strings;
 import com.google.common.collect.Lists;
@@ -101,11 +93,8 @@
   }, new Color(0xf0, 0xf0, 0xe0), null);
 
   public static final Color ERROR_BACKGROUND = new Color(255, 191, 207);
-<<<<<<< HEAD
+  public static final Color INVALID_VALUE_BACKGROUND = new Color(255, 125, 125);
   public static final Color INVALID_FIELD_COLOR = Color.RED.brighter();
-=======
-  public static final Color INVALID_VALUE_BACKGROUND = new Color(255, 125, 125);
->>>>>>> ac600094
 
   static {
     ImageIcon calendarImage = new ImageIcon(UIUtil.class.getResource("/icons/calendar_16.gif"));
@@ -439,7 +428,6 @@
     return result;
   }
 
-<<<<<<< HEAD
   public static Color getValidFieldColor() {
     return UIManager.getColor("TextField.background");
   }
@@ -453,16 +441,19 @@
     //htmlPane.setBackground(Color.YELLOW);
     htmlPane.setText(html);
     return htmlPane;
-=======
-  public static TableCellEditor newDateCellEditor() {
-    return new DateCellEditor();
+  }
+
+  public static TableCellEditor newDateCellEditor(IGanttProject project) {
+    return new DateCellEditor(project);
   }
 
   private static class DateCellEditor extends DefaultCellEditor {
     private Date myDate;
-
-    public DateCellEditor() {
+    private final IGanttProject myProject;
+
+    public DateCellEditor(IGanttProject project) {
       super(new JTextField());
+      myProject = project;
     }
 
     @Override
@@ -480,7 +471,9 @@
     @Override
     public boolean stopCellEditing() {
       final String dateString = ((JTextComponent) getComponent()).getText();
-      Date parsedDate = GanttLanguage.getInstance().parseDate(dateString);
+      ValueValidator<Date> validator = UIUtil.createStringDateValidator(UIUtil.DateValidator.Default.aroundProjectStart(
+          myProject.getTaskManager().getProjectStart()), GanttLanguage.getInstance().getShortDateFormat());
+      Date parsedDate = validator.parse(dateString);
       if (parsedDate == null) {
         getComponent().setBackground(INVALID_VALUE_BACKGROUND);
         return false;
@@ -490,6 +483,5 @@
       super.fireEditingStopped();
       return true;
     }
->>>>>>> ac600094
   }
 }