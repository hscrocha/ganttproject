/*
GanttProject is an opensource project management tool. License: GPL3
Copyright (C) 2004-2012 Thomas Alexandre, GanttProject Team

This program is free software; you can redistribute it and/or
modify it under the terms of the GNU General Public License
as published by the Free Software Foundation; either version 3
of the License, or (at your option) any later version.

This program is distributed in the hope that it will be useful,
but WITHOUT ANY WARRANTY; without even the implied warranty of
MERCHANTABILITY or FITNESS FOR A PARTICULAR PURPOSE.  See the
GNU General Public License for more details.

You should have received a copy of the GNU General Public License
along with this program; if not, write to the Free Software
Foundation, Inc., 51 Franklin Street, Fifth Floor, Boston, MA  02110-1301, USA.
 */
package biz.ganttproject.impex.csv;

import biz.ganttproject.core.model.task.TaskDefaultColumn;
import biz.ganttproject.core.option.BooleanOption;
import com.google.common.base.Joiner;
import com.google.common.base.Objects;
import com.google.common.base.Preconditions;
import com.google.common.base.Predicate;
import com.google.common.base.Strings;
import com.google.common.collect.Iterables;
import com.google.common.collect.Lists;
import com.google.common.collect.Maps;
import com.google.common.collect.Sets;
import net.sourceforge.ganttproject.CustomProperty;
import net.sourceforge.ganttproject.CustomPropertyDefinition;
import net.sourceforge.ganttproject.CustomPropertyManager;
import net.sourceforge.ganttproject.GanttTask;
import net.sourceforge.ganttproject.IGanttProject;
import net.sourceforge.ganttproject.ResourceDefaultColumn;
import net.sourceforge.ganttproject.io.CSVOptions;
import net.sourceforge.ganttproject.language.GanttLanguage;
import net.sourceforge.ganttproject.resource.HumanResource;
import net.sourceforge.ganttproject.resource.HumanResourceManager;
import net.sourceforge.ganttproject.roles.Role;
import net.sourceforge.ganttproject.roles.RoleManager;
import net.sourceforge.ganttproject.task.ResourceAssignment;
import net.sourceforge.ganttproject.task.Task;
import net.sourceforge.ganttproject.task.TaskManager;
import net.sourceforge.ganttproject.task.TaskProperties;
import net.sourceforge.ganttproject.util.ColorConvertion;
import net.sourceforge.ganttproject.util.StringUtils;
import org.apache.commons.csv.CSVFormat;

import java.io.IOException;
import java.io.OutputStream;
import java.util.Arrays;
import java.util.List;
import java.util.Map;
import java.util.Set;

/**
 * Class to export the project in CSV text format
 *
 * @author athomas
 */
public class GanttCSVExport {
  private static final Predicate<ResourceAssignment> COORDINATOR_PREDICATE = arg -> arg.isCoordinator();


  private CSVOptions myCsvOptions;
  private final TaskManager myTaskManager;
  private final CustomPropertyManager myTaskCustomPropertyManager;
  private final HumanResourceManager myHumanResourceManager;
  private final CustomPropertyManager myHumanResourceCustomPropertyManager;
  private final RoleManager myRoleManager;

  public GanttCSVExport(IGanttProject project, CSVOptions csvOptions) {
    this(project.getTaskManager(), project.getHumanResourceManager(), project.getRoleManager(), csvOptions);
  }

  GanttCSVExport(TaskManager taskManager, HumanResourceManager resourceManager, RoleManager roleManager, CSVOptions csvOptions) {
    myTaskManager = Preconditions.checkNotNull(taskManager);
    myTaskCustomPropertyManager = Preconditions.checkNotNull(taskManager.getCustomPropertyManager());
    myHumanResourceManager = Preconditions.checkNotNull(resourceManager);
    myHumanResourceCustomPropertyManager = Preconditions.checkNotNull(resourceManager.getCustomPropertyManager());
    myRoleManager = Preconditions.checkNotNull(roleManager);
    myCsvOptions = Preconditions.checkNotNull(csvOptions);
  }

<<<<<<< HEAD

  private CSVFormat getCSVFormat() {
=======
  /**
   * Save the project as CSV on a stream
   *
   * @throws IOException
   */
  public void save(OutputStream stream) throws IOException {
    OutputStreamWriter writer = new OutputStreamWriter(stream, Charsets.UTF_8);
    if (csvOptions.getBomOption().getValue()) {
      writer.write('\ufeff');
    }
>>>>>>> 4f1e5314
    CSVFormat format = CSVFormat.DEFAULT.withEscape('\\');
    if (myCsvOptions.sSeparatedChar.length() == 1) {
      format = format.withDelimiter(myCsvOptions.sSeparatedChar.charAt(0));
    }
    if (myCsvOptions.sSeparatedTextChar.length() == 1) {
      format = format.withQuote(myCsvOptions.sSeparatedTextChar.charAt(0));
    }

    return format;
  }

  public SpreadsheetWriter createWriter(OutputStream stream, SpreadsheetFormat format) throws IOException {
    format = Preconditions.checkNotNull(format);

    switch (format) {
      case CSV:
        return getCsvWriter(stream);
      case XLS:
        return getXlsWriter(stream);
      default:
        throw new IllegalArgumentException("Unsupported format == " + format + "!");
    }
  }


  private SpreadsheetWriter getCsvWriter(OutputStream stream) throws IOException {
    return new CsvWriterImpl(stream, getCSVFormat());
  }

  private SpreadsheetWriter getXlsWriter(OutputStream stream) {
    return new XlsWriterImpl(stream);
  }

  public void save(SpreadsheetWriter writer) throws IOException {
    writeTasks(writer);

    if (myHumanResourceManager.getResources().size() > 0) {
      writer.println();
      writer.println();
      writeResources(writer);
    }
  }

  private List<CustomPropertyDefinition> writeTaskHeaders(SpreadsheetWriter writer) throws IOException {
    List<CustomPropertyDefinition> defs = myTaskCustomPropertyManager.getDefinitions();
    for (Map.Entry<String, BooleanOption> entry : myCsvOptions.getTaskOptions().entrySet()) {
      TaskDefaultColumn defaultColumn = TaskDefaultColumn.find(entry.getKey());
      if (!entry.getValue().isChecked()) {
        continue;
      }
      if (defaultColumn == null) {
        writer.print(i18n(entry.getKey()));
      } else {
        writer.print(defaultColumn.getName());
        if (defaultColumn == TaskDefaultColumn.RESOURCES) {
          writer.print(TaskRecords.TaskFields.ASSIGNMENTS.toString());
        }
      }
    }
    for (CustomPropertyDefinition def : defs) {
      writer.print(def.getName());
    }
    writer.println();
    return defs;
  }

  private String i18n(String key) {
    return GanttLanguage.getInstance().getText(key);
  }

<<<<<<< HEAD
  private void writeTasks(SpreadsheetWriter writer) throws IOException {
=======
  /**
   * Write all tasks.
   *
   * @throws IOException
   */
  private void writeTasks(CSVPrinter writer) throws IOException {
>>>>>>> 4f1e5314
    List<CustomPropertyDefinition> customFields = writeTaskHeaders(writer);
    for (Task task : myTaskManager.getTasks()) {
      for (Map.Entry<String, BooleanOption> entry : myCsvOptions.getTaskOptions().entrySet()) {
        if (!entry.getValue().isChecked()) {
          continue;
        }
        TaskDefaultColumn defaultColumn = TaskDefaultColumn.find(entry.getKey());
        if (defaultColumn == null) {
          if ("webLink".equals(entry.getKey())) {
            writer.print(getWebLink((GanttTask) task));
            continue;
          }
          if ("notes".equals(entry.getKey())) {
            writer.print(task.getNotes());
            continue;
          }
        } else {
          switch (defaultColumn) {
            case ID:
              writer.print(String.valueOf(task.getTaskID()));
              break;
            case NAME:
              writer.print(getName(task));
              break;
            case BEGIN_DATE:
              writer.print(task.getStart().toString());
              break;
            case END_DATE:
              writer.print(task.getDisplayEnd().toString());
              break;
            case DURATION:
              writer.print(String.valueOf(task.getDuration().getLength()));
              break;
            case COMPLETION:
              writer.print(String.valueOf(task.getCompletionPercentage()));
              break;
            case OUTLINE_NUMBER:
              List<Integer> outlinePath = task.getManager().getTaskHierarchy().getOutlinePath(task);
              writer.print(Joiner.on('.').join(outlinePath));
              break;
            case COORDINATOR:
              ResourceAssignment coordinator = Iterables.tryFind(Arrays.asList(task.getAssignments()), COORDINATOR_PREDICATE).orNull();
              writer.print(coordinator == null ? "" : coordinator.getResource().getName());
              break;
            case PREDECESSORS:
              writer.print(TaskProperties.formatPredecessors(task, ";", true));
              break;
            case RESOURCES:
              writer.print(getAssignments(task));
              writer.print(buildAssignmentSpec(task));
              break;
            case COST:
              writer.print(task.getCost().getValue().toPlainString());
              break;
            case COLOR:
              if (!Objects.equal(task.getColor(), task.getManager().getTaskDefaultColorOption().getValue())) {
                writer.print(ColorConvertion.getColor(task.getColor()));
              } else {
                writer.print("");
              }
              break;
            case INFO:
            case PRIORITY:
            case TYPE:
              break;
          }
        }
      }
      writeCustomPropertyValues(writer, customFields, task.getCustomValues().getCustomProperties());
    }
  }

  private List<CustomPropertyDefinition> writeResourceHeaders(SpreadsheetWriter writer) throws IOException {
    for (Map.Entry<String, BooleanOption> entry : myCsvOptions.getResourceOptions().entrySet()) {
      ResourceDefaultColumn defaultColumn = ResourceDefaultColumn.find(entry.getKey());
      if (!entry.getValue().isChecked()) {
        continue;
      }
      if (defaultColumn == null) {
        if ("id".equals(entry.getKey())) {
          writer.print(i18n("tableColID"));
        } else {
          writer.print(i18n(entry.getKey()));
        }
      } else {
        writer.print(defaultColumn.getName());
      }
    }
    List<CustomPropertyDefinition> customFieldDefs = myHumanResourceCustomPropertyManager.getDefinitions();
    for (CustomPropertyDefinition nextDef : customFieldDefs) {
      writer.print(nextDef.getName());
    }
    writer.println();
    return customFieldDefs;
  }

<<<<<<< HEAD
  private void writeResources(SpreadsheetWriter writer) throws IOException {
=======
  /**
   * write the resources.
   *
   * @throws IOException
   */
  private void writeResources(CSVPrinter writer) throws IOException {
>>>>>>> 4f1e5314
    Set<Role> projectRoles = Sets.newHashSet(myRoleManager.getProjectLevelRoles());
    List<CustomPropertyDefinition> customPropDefs = writeResourceHeaders(writer);
    // parse all resources
    for (HumanResource p : myHumanResourceManager.getResources()) {
      for (Map.Entry<String, BooleanOption> entry : myCsvOptions.getResourceOptions().entrySet()) {
        if (!entry.getValue().isChecked()) {
          continue;
        }
        ResourceDefaultColumn defaultColumn = ResourceDefaultColumn.find(entry.getKey());
        if (defaultColumn == null) {
          if ("id".equals(entry.getKey())) {
            writer.print(String.valueOf(p.getId()));
            continue;
          }
        } else {
          switch (defaultColumn) {
            case NAME:
              writer.print(p.getName());
              break;
            case EMAIL:
              writer.print(p.getMail());
              break;
            case PHONE:
              writer.print(p.getPhone());
              break;
            case ROLE:
              Role role = p.getRole();
              final String sRoleID;
              if (role == null) {
                sRoleID = "0";
              } else if (projectRoles.contains(role)) {
                sRoleID = role.getName();
              } else {
                sRoleID = role.getPersistentID();
              }
              writer.print(sRoleID);
              break;
            case ROLE_IN_TASK:
              writer.print("");
              break;
            case STANDARD_RATE:
              writer.print(p.getStandardPayRate().toPlainString());
              break;
<<<<<<< HEAD
            case TOTAL_COST:
              writer.print(p.getTotalCost().toPlainString());
              break;
            case TOTAL_LOAD:
              writer.print(String.valueOf(p.getTotalLoad()));
              break;
=======
>>>>>>> 4f1e5314
          }
        }
      }
      writeCustomPropertyValues(writer, customPropDefs, p.getCustomProperties());
    }
  }

  private void writeCustomPropertyValues(SpreadsheetWriter writer,
                                         List<CustomPropertyDefinition> defs, List<CustomProperty> values) throws IOException {
    Map<String, CustomProperty> definedProps = Maps.newHashMap();
    for (CustomProperty prop : values) {
      definedProps.put(prop.getDefinition().getID(), prop);
    }
    for (CustomPropertyDefinition def : defs) {
      CustomProperty value = definedProps.get(def.getID());
      String valueAsString = value == null ? null : Strings.nullToEmpty(value.getValueAsString());
      writer.print(valueAsString);
    }
    writer.println();

  }

  /**
   * @return the name of task with the correct level.
   */
  private String getName(Task task) {
    if (myCsvOptions.bFixedSize) {
      return task.getName();
    }
    int depth = task.getManager().getTaskHierarchy().getDepth(task) - 1;
    return StringUtils.padLeft(task.getName(), depth * 2);
  }

  /**
   * @return the link of the task.
   */
  private String getWebLink(GanttTask task) {
    return (task.getWebLink() == null || task.getWebLink().equals("http://") ? "" : task.getWebLink());
  }

  /**
   * @return the list of the assignment for the resources.
   */
  private String getAssignments(Task task) {
    StringBuilder res = new StringBuilder();
    ResourceAssignment[] assignment = task.getAssignments();
    for (int i = 0; i < assignment.length; i++) {
      String assignmentDelimiter = i == assignment.length - 1
              ? ""
              : myCsvOptions.sSeparatedChar.equals(";") ? "," : ";";
      res.append(assignment[i].getResource()).append(assignmentDelimiter);
    }
    return res.toString();
  }

  private String buildAssignmentSpec(Task task) {
    List<String> loads = Lists.newArrayList();
    for (ResourceAssignment ra : task.getAssignments()) {
      loads.add(String.format("%d:%.2f", ra.getResource().getId(), ra.getLoad()));
    }
    return Joiner.on(';').join(loads);
  }


}<|MERGE_RESOLUTION|>--- conflicted
+++ resolved
@@ -85,21 +85,7 @@
     myCsvOptions = Preconditions.checkNotNull(csvOptions);
   }
 
-<<<<<<< HEAD
-
   private CSVFormat getCSVFormat() {
-=======
-  /**
-   * Save the project as CSV on a stream
-   *
-   * @throws IOException
-   */
-  public void save(OutputStream stream) throws IOException {
-    OutputStreamWriter writer = new OutputStreamWriter(stream, Charsets.UTF_8);
-    if (csvOptions.getBomOption().getValue()) {
-      writer.write('\ufeff');
-    }
->>>>>>> 4f1e5314
     CSVFormat format = CSVFormat.DEFAULT.withEscape('\\');
     if (myCsvOptions.sSeparatedChar.length() == 1) {
       format = format.withDelimiter(myCsvOptions.sSeparatedChar.charAt(0));
@@ -126,7 +112,7 @@
 
 
   private SpreadsheetWriter getCsvWriter(OutputStream stream) throws IOException {
-    return new CsvWriterImpl(stream, getCSVFormat());
+    return new CsvWriterImpl(stream, getCSVFormat(), myCsvOptions.getBomOption().getValue());
   }
 
   private SpreadsheetWriter getXlsWriter(OutputStream stream) {
@@ -170,16 +156,7 @@
     return GanttLanguage.getInstance().getText(key);
   }
 
-<<<<<<< HEAD
   private void writeTasks(SpreadsheetWriter writer) throws IOException {
-=======
-  /**
-   * Write all tasks.
-   *
-   * @throws IOException
-   */
-  private void writeTasks(CSVPrinter writer) throws IOException {
->>>>>>> 4f1e5314
     List<CustomPropertyDefinition> customFields = writeTaskHeaders(writer);
     for (Task task : myTaskManager.getTasks()) {
       for (Map.Entry<String, BooleanOption> entry : myCsvOptions.getTaskOptions().entrySet()) {
@@ -276,16 +253,7 @@
     return customFieldDefs;
   }
 
-<<<<<<< HEAD
   private void writeResources(SpreadsheetWriter writer) throws IOException {
-=======
-  /**
-   * write the resources.
-   *
-   * @throws IOException
-   */
-  private void writeResources(CSVPrinter writer) throws IOException {
->>>>>>> 4f1e5314
     Set<Role> projectRoles = Sets.newHashSet(myRoleManager.getProjectLevelRoles());
     List<CustomPropertyDefinition> customPropDefs = writeResourceHeaders(writer);
     // parse all resources
@@ -329,15 +297,12 @@
             case STANDARD_RATE:
               writer.print(p.getStandardPayRate().toPlainString());
               break;
-<<<<<<< HEAD
             case TOTAL_COST:
               writer.print(p.getTotalCost().toPlainString());
               break;
             case TOTAL_LOAD:
               writer.print(String.valueOf(p.getTotalLoad()));
               break;
-=======
->>>>>>> 4f1e5314
           }
         }
       }
