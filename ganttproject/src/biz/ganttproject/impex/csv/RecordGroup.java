--- conflicted
+++ resolved
@@ -21,21 +21,14 @@
 import com.google.common.base.Strings;
 import com.google.common.collect.Sets;
 import com.google.common.collect.Sets.SetView;
+import net.sourceforge.ganttproject.GPLogger;
 import net.sourceforge.ganttproject.util.collect.Pair;
-import org.apache.commons.csv.CSVRecord;
 
 import java.util.Collection;
 import java.util.Iterator;
 import java.util.List;
 import java.util.Set;
 import java.util.logging.Level;
-
-import net.sourceforge.ganttproject.GPLogger;
-import net.sourceforge.ganttproject.util.collect.Pair;
-
-import com.google.common.base.Strings;
-import com.google.common.collect.Sets;
-import com.google.common.collect.Sets.SetView;
 
 /**
  * Record group is a set of homogeneous CSV records. CSV file consists of a few
@@ -66,17 +59,16 @@
 
   boolean isHeader(SpreadsheetRecord record) {
     Set<String> thoseFields = Sets.newHashSet();
-    for (Iterator<String> it = record.iterator(); it.hasNext();) {
+    for (Iterator<String> it = record.iterator(); it.hasNext(); ) {
       thoseFields.add(it.next());
     }
     return thoseFields.containsAll(myMandatoryFields);
   }
 
-<<<<<<< HEAD
   boolean process(SpreadsheetRecord record) {
     assert record.size() > 0;
     boolean allEmpty = true;
-    for (Iterator<String> it = record.iterator(); it.hasNext();) {
+    for (Iterator<String> it = record.iterator(); it.hasNext(); ) {
       if (!Strings.isNullOrEmpty(it.next())) {
         allEmpty = false;
         break;
@@ -94,9 +86,6 @@
   }
 
   protected boolean hasMandatoryFields(SpreadsheetRecord record) {
-=======
-  boolean hasMandatoryFields(CSVRecord record) {
->>>>>>> aea7d7ec
     for (String s : myMandatoryFields) {
       if (!record.isSet(s)) {
         return false;
@@ -119,7 +108,8 @@
     return (myHeader != null);
   }
 
-  protected void postProcess() {}
+  protected void postProcess() {
+  }
 
   public void setHeader(List<String> header) {
     myHeader = header;
