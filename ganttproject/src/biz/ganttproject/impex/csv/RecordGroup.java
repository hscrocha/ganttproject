/*
Copyright 2014 BarD Software s.r.o

This file is part of GanttProject, an opensource project management tool.

GanttProject is free software: you can redistribute it and/or modify
it under the terms of the GNU General Public License as published by
 the Free Software Foundation, either version 3 of the License, or
 (at your option) any later version.

GanttProject is distributed in the hope that it will be useful,
but WITHOUT ANY WARRANTY; without even the implied warranty of
MERCHANTABILITY or FITNESS FOR A PARTICULAR PURPOSE.  See the
GNU General Public License for more details.

You should have received a copy of the GNU General Public License
along with GanttProject.  If not, see <http://www.gnu.org/licenses/>.
*/
package biz.ganttproject.impex.csv;

import com.google.common.base.Strings;
import com.google.common.collect.Sets;
import com.google.common.collect.Sets.SetView;
import net.sourceforge.ganttproject.GPLogger;
import net.sourceforge.ganttproject.util.collect.Pair;
import org.apache.commons.csv.CSVRecord;

import java.util.Collection;
import java.util.Iterator;
import java.util.List;
import java.util.Set;
import java.util.logging.Level;

<<<<<<< HEAD
=======
import net.sourceforge.ganttproject.GPLogger;
import net.sourceforge.ganttproject.util.collect.Pair;

import com.google.common.base.Strings;
import com.google.common.collect.Sets;
import com.google.common.collect.Sets.SetView;

>>>>>>> 81af52f7
/**
 * Record group is a set of homogeneous CSV records. CSV file consists of a few
 * record groups separated with blank records. Each group may have its own header and
 * may have mandatory and optional fields.
 *
 * @author dbarashev (Dmitry Barashev)
 */
public abstract class RecordGroup {
  private final Set<String> myFields;
  private final Set<String> myMandatoryFields;
  private SetView<String> myCustomFields;
  private List<String> myHeader;
  private final String myName;
  private List<Pair<Level, String>> myErrorOutput;

  RecordGroup(String name, Set<String> fields) {
    myName = name;
    myFields = fields;
    myMandatoryFields = fields;
  }

  RecordGroup(String name, Set<String> regularFields, Set<String> mandatoryFields) {
    myName = name;
    myFields = regularFields;
    myMandatoryFields = mandatoryFields;
  }

  boolean isHeader(SpreadsheetRecord record) {
    Set<String> thoseFields = Sets.newHashSet();
    for (Iterator<String> it = record.iterator(); it.hasNext();) {
      thoseFields.add(it.next());
    }
    return thoseFields.containsAll(myMandatoryFields);
  }

  boolean process(SpreadsheetRecord record) {
    assert record.size() > 0;
    boolean allEmpty = true;
    for (Iterator<String> it = record.iterator(); it.hasNext();) {
      if (!Strings.isNullOrEmpty(it.next())) {
        allEmpty = false;
        break;
      }
    }
    if (allEmpty) {
      return false;
    }
    try {
      return doProcess(record);
    } catch (Throwable e) {
      GPLogger.getLogger(GanttCSVOpen.class).log(Level.WARNING, String.format("Failed to process record:\n%s", record), e);
      return false;
    }
  }

<<<<<<< HEAD
  boolean hasMandatoryFields(CSVRecord record) {
=======
  protected boolean hasMandatoryFields(SpreadsheetRecord record) {
>>>>>>> 81af52f7
    for (String s : myMandatoryFields) {
      if (!record.isSet(s)) {
        return false;
      }
      if (Strings.isNullOrEmpty(record.get(s))) {
        return false;
      }
    }
    return true;
  }

<<<<<<< HEAD
  String getOrNull(CSVRecord record, String columnName) {
=======
  protected String getOrNull(SpreadsheetRecord record, String columnName) {
>>>>>>> 81af52f7
    if (!record.isMapped(columnName)) {
      return null;
    }
    return record.get(columnName);
  }

  protected boolean doProcess(SpreadsheetRecord record) {
    return (myHeader != null);
  }

  protected void postProcess() {}

  public void setHeader(List<String> header) {
    myHeader = header;
    myCustomFields = Sets.difference(Sets.newHashSet(header), myFields);
  }

  List<String> getHeader() {
    return myHeader;
  }

  Collection<String> getCustomFields() {
    return myCustomFields;
  }

  @Override
  public String toString() {
    return myName;
  }

  void setErrorOutput(List<Pair<Level, String>> errors) {
    myErrorOutput = errors;
  }

  protected List<Pair<Level, String>> getErrorOutput() {
    return myErrorOutput;
  }

  void addError(Level level, String message) {
    addError(myErrorOutput, level, message);
  }

  static void addError(List<Pair<Level, String>> output, Level level, String message) {
    output.add(Pair.create(level, message));
  }
}<|MERGE_RESOLUTION|>--- conflicted
+++ resolved
@@ -31,8 +31,6 @@
 import java.util.Set;
 import java.util.logging.Level;
 
-<<<<<<< HEAD
-=======
 import net.sourceforge.ganttproject.GPLogger;
 import net.sourceforge.ganttproject.util.collect.Pair;
 
@@ -40,7 +38,6 @@
 import com.google.common.collect.Sets;
 import com.google.common.collect.Sets.SetView;
 
->>>>>>> 81af52f7
 /**
  * Record group is a set of homogeneous CSV records. CSV file consists of a few
  * record groups separated with blank records. Each group may have its own header and
@@ -96,11 +93,7 @@
     }
   }
 
-<<<<<<< HEAD
-  boolean hasMandatoryFields(CSVRecord record) {
-=======
   protected boolean hasMandatoryFields(SpreadsheetRecord record) {
->>>>>>> 81af52f7
     for (String s : myMandatoryFields) {
       if (!record.isSet(s)) {
         return false;
@@ -112,11 +105,7 @@
     return true;
   }
 
-<<<<<<< HEAD
-  String getOrNull(CSVRecord record, String columnName) {
-=======
   protected String getOrNull(SpreadsheetRecord record, String columnName) {
->>>>>>> 81af52f7
     if (!record.isMapped(columnName)) {
       return null;
     }
