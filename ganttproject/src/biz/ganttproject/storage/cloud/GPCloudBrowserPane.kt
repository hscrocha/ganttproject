/*
Copyright 2018 BarD Software s.r.o

This file is part of GanttProject, an opensource project management tool.

GanttProject is free software: you can redistribute it and/or modify
it under the terms of the GNU General Public License as published by
 the Free Software Foundation, either version 3 of the License, or
 (at your option) any later version.

GanttProject is distributed in the hope that it will be useful,
but WITHOUT ANY WARRANTY; without even the implied warranty of
MERCHANTABILITY or FITNESS FOR A PARTICULAR PURPOSE.  See the
GNU General Public License for more details.

You should have received a copy of the GNU General Public License
along with GanttProject.  If not, see <http://www.gnu.org/licenses/>.
*/
package biz.ganttproject.storage.cloud

import biz.ganttproject.core.time.CalendarFactory
import biz.ganttproject.storage.BrowserPaneBuilder
import biz.ganttproject.storage.BrowserPaneElements
import biz.ganttproject.storage.FolderItem
import biz.ganttproject.storage.StorageDialogBuilder
import com.fasterxml.jackson.databind.JsonNode
import com.fasterxml.jackson.databind.node.ObjectNode
import javafx.application.Platform
import javafx.collections.ObservableList
import javafx.event.EventHandler
import javafx.scene.layout.Pane
import net.sourceforge.ganttproject.GPLogger
import net.sourceforge.ganttproject.document.Document
import net.sourceforge.ganttproject.language.GanttLanguage
import java.time.Instant

import java.nio.file.Path
import java.util.*
import java.util.function.Consumer
import java.util.function.Function

/**
 * Wraps JSON node matching a team to FolderItem
 */
class TeamJsonAsFolderItem(val node: JsonNode) : FolderItem {
  override val isLocked = false
  override val isLockable = false
  override val canChangeLock = false
  override val name: String
    get() = this.node["name"].asText()
  override val isDirectory = true
}

class ProjectJsonAsFolderItem(val node: JsonNode) : FolderItem {
  override val canChangeLock: Boolean
    get() {
      return if (!isLocked) isLockable else {
        val lockNode = this.node["lock"]
        lockNode["uid"].asText().substringAfterLast(':') == GPCloudOptions.userId.value
      }
    }
  override val isLocked: Boolean
    get() {
      val lockNode = this.node["lock"]
      return if (lockNode is ObjectNode) {
        lockNode["expirationEpochTs"].asLong(0) > Instant.now().toEpochMilli()
      } else {
        false
      }
    }
  override val isLockable = true
  override val name: String
    get() = this.node["name"].asText()
  override val isDirectory = false
  val refid: String = this.node["refid"].asText()
}

class VersionJsonAsFolderItem(val node: JsonNode): FolderItem {
  override val isLocked = false
  override val isLockable = false
  override val name: String
    get() = """${node["author"]} [${this.formatTimestamp()}]"""
  override val isDirectory = false
  override val canChangeLock = false

  private fun formatTimestamp(): String {
    return GanttLanguage.getInstance().formatDateTime(CalendarFactory.newCalendar().let {
      it.timeInMillis = node["timestamp"].asLong()
      it.time
    })
  }
}
/**
 * This pane shows the contents of GanttProject Cloud storage
 * for a signed in user.
 *
 * @author dbarashev@bardsoftware.com
 */
class GPCloudBrowserPane(
    private val mode: StorageDialogBuilder.Mode,
    private val dialogUi: StorageDialogBuilder.DialogUi,
    private val documentConsumer: Consumer<Document>) {
  private val loaderService = LoaderService(dialogUi)
  private val lockService = LockService(dialogUi)
<<<<<<< HEAD
  private val webSocketClient = WebSocketClient(Consumer { this.reload() })
  private val historyService = HistoryService(dialogUi)
=======
  private val webSocketClient = WebSocketClient(Consumer {
    Platform.runLater { this.reload() }
  })
>>>>>>> df74002f

  fun createStorageUi(): Pane {
    val builder = BrowserPaneBuilder(this.mode, this.dialogUi) { path, success, loading ->
      loadTeams(path, success, loading)
    }
    var paneElements: BrowserPaneElements? = null

    val actionButtonHandler = object {
      var selectedProject: ProjectJsonAsFolderItem? = null
      var selectedTeam: TeamJsonAsFolderItem? = null

      fun onOpenItem(item: FolderItem) {
        when (item) {
          is ProjectJsonAsFolderItem -> selectedProject = item
          is TeamJsonAsFolderItem -> selectedTeam = item
          else -> {
          }
        }

      }

      fun onAction() {
        selectedProject?.let { this@GPCloudBrowserPane.openDocument(it) }
            ?: this@GPCloudBrowserPane.createDocument(selectedTeam, paneElements!!.filenameInput.text)

      }
    }

    paneElements = builder.apply {
      withBreadcrumbs()
      withActionButton(EventHandler { actionButtonHandler.onAction() })
      withListView(
          onOpenItem = Consumer { actionButtonHandler.onOpenItem(it) },
          onLaunch = Consumer {
            if (it is ProjectJsonAsFolderItem) {
              this@GPCloudBrowserPane.openDocument(it)
            }
          },
          onLock = Consumer {
            if (it is ProjectJsonAsFolderItem) {
              this@GPCloudBrowserPane.toggleProjectLock(it,
                  Consumer { this@GPCloudBrowserPane.reload() },
                  builder.busyIndicatorToggler)
            }
          },
          itemActionFactory = Function { it ->
            if (it is ProjectJsonAsFolderItem) {
              mapOf(
                  "history" to Consumer { item ->
                    this@GPCloudBrowserPane.loadHistory(it, builder.resultConsumer, builder.busyIndicatorToggler)
                  }
              )
            } else {
              Collections.emptyMap<String, Consumer<FolderItem>>()
            }
          }
      )
    }.build()
    return paneElements.pane
  }

  private fun createDocument(selectedTeam: TeamJsonAsFolderItem?, text: String) {
    if (selectedTeam == null) {
      return
    }
    this.documentConsumer.accept(GPCloudDocument(selectedTeam, text))
  }

  private fun openDocument(item: ProjectJsonAsFolderItem) {
    if (item.node is ObjectNode) {
      this.documentConsumer.accept(GPCloudDocument(item))
    }
  }

  private fun loadTeams(path: Path, setResult: Consumer<ObservableList<FolderItem>>, showMaskPane: Consumer<Boolean>) {
    loaderService.apply {
      busyIndicator = showMaskPane
      this.path = path
      onSucceeded = EventHandler { _ ->
        setResult.accept(value)
        showMaskPane.accept(false)
        this@GPCloudBrowserPane.webSocketClient.start()
      }
      onFailed = EventHandler { _ ->
        showMaskPane.accept(false)
        dialogUi.error("Loading failed!")
      }
      onCancelled = EventHandler { _ ->
        showMaskPane.accept(false)
        GPLogger.log("Loading cancelled!")
      }
      restart()
    }
  }

  private fun reload() {
    this.loaderService.jsonResult.set(null)
    this.loaderService.restart()
  }


  private fun toggleProjectLock(item: ProjectJsonAsFolderItem,
                                setResult: Consumer<Boolean>,
                                showMaskPane: Consumer<Boolean>) {
    lockService.apply {
      this.busyIndicator = showMaskPane
      this.project = item
      onSucceeded = EventHandler { _ ->
        setResult.accept(value)
        showMaskPane.accept(false)
      }
      onFailed = EventHandler { _ ->
        showMaskPane.accept(false)
        dialogUi.error("Loading failed!")
      }
      onCancelled = EventHandler { _ ->
        showMaskPane.accept(false)
        GPLogger.log("Loading cancelled!")
      }
      restart()
    }
  }

  fun openWebSocket() {
    this.webSocketClient.start()
  }

  private fun loadHistory(item: ProjectJsonAsFolderItem,
                          resultConsumer: Consumer<ObservableList<FolderItem>>,
                          busyIndicator: Consumer<Boolean>) {
    this.historyService.apply {
      this.busyIndicator = busyIndicator
      this.projectNode = item
      onSucceeded = EventHandler { _ ->
        resultConsumer.accept(this.value)
        this.busyIndicator.accept(false)
      }
      onFailed = EventHandler { _ ->
        busyIndicator.accept(false)
        dialogUi.error("History loading has failed")
      }
      onCancelled = EventHandler { _ ->
        this.busyIndicator.accept(false)
        GPLogger.log("Loading cancelled!")
      }
      restart()
    }
  }
}
<|MERGE_RESOLUTION|>--- conflicted
+++ resolved
@@ -102,14 +102,10 @@
     private val documentConsumer: Consumer<Document>) {
   private val loaderService = LoaderService(dialogUi)
   private val lockService = LockService(dialogUi)
-<<<<<<< HEAD
-  private val webSocketClient = WebSocketClient(Consumer { this.reload() })
   private val historyService = HistoryService(dialogUi)
-=======
   private val webSocketClient = WebSocketClient(Consumer {
     Platform.runLater { this.reload() }
   })
->>>>>>> df74002f
 
   fun createStorageUi(): Pane {
     val builder = BrowserPaneBuilder(this.mode, this.dialogUi) { path, success, loading ->
