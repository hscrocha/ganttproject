apply plugin: 'java'

ext {
  libDir = 'lib/core'
}

dependencies {
  compile fileTree(dir: project.ext.libDir, include: ['*.jar'])
  compile project(':..:biz.ganttproject.core')
<<<<<<< HEAD
=======
  compile files('data/resources')
>>>>>>> c1de5a43
  mavenDeps group: 'org.controlsfx', name: 'controlsfx', version: '8.40.11'
  mavenDeps group: 'com.fasterxml.jackson.core', name: 'jackson-core', version: '2.8.1'
  mavenDeps group: 'com.fasterxml.jackson.core', name: 'jackson-databind', version: '2.8.1'
  mavenDeps group: 'de.jensd', name: 'fontawesomefx-fontawesome', version: '4.6.3', transitive: true
}

updateMavenDeps.doFirst {
  into project.ext.libDir
}

sourceSets {
    main {
        java {
            srcDir 'src'
        }
        resources {
            srcDirs = ["src"]
            include "**/*.css"
        }
    }
}

classes {
    doFirst {
        def gpVersionFile = new File("${projectDir}/src/net/sourceforge/ganttproject/GPVersion.java")
        def gpversion = gpVersionFile.getText('UTF-8')
                .replaceAll('.*BUILD.NUMBER.*', "  public static String BUILD = \"${rootProject.buildNum}\"; // BUILD NUMBER")
        gpVersionFile.write(gpversion, 'UTF-8')
    }
}

task copyPluginFiles(type: Copy) {
    into(new File(rootProject.pluginsDir, project.name))
    from(jar.outputs.getFiles().getFiles().flatten())
    from(fileTree(".")) {
      include "plugin.xml"
      include "lib/core/**.jar"
      exclude "lib/core/eclipsito.jar"
      include "data/resources/**.properties"
      include "data/resources/calendar/**"
      include "data/resources/icons/**"
      include "data/resources/language/**"
      include "data/resources/xslfo/**"
      include "data/resources/xslt/**"
    }
}

task copyEclipsito(type: Copy) {
    into(rootProject.distBinDir)
    from(fileTree("lib/core")) {
      include "eclipsito.jar"
    }
}

task copyPlugin(dependsOn: ['copyPluginFiles', 'copyEclipsito']) << { println "Copying $project.name to $rootProject.pluginsDir" }<|MERGE_RESOLUTION|>--- conflicted
+++ resolved
@@ -7,10 +7,7 @@
 dependencies {
   compile fileTree(dir: project.ext.libDir, include: ['*.jar'])
   compile project(':..:biz.ganttproject.core')
-<<<<<<< HEAD
-=======
   compile files('data/resources')
->>>>>>> c1de5a43
   mavenDeps group: 'org.controlsfx', name: 'controlsfx', version: '8.40.11'
   mavenDeps group: 'com.fasterxml.jackson.core', name: 'jackson-core', version: '2.8.1'
   mavenDeps group: 'com.fasterxml.jackson.core', name: 'jackson-databind', version: '2.8.1'
