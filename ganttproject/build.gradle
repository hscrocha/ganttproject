--- conflicted
+++ resolved
@@ -1,16 +1,4 @@
 buildscript {
-<<<<<<< HEAD
-    ext.kotlin_version = '1.1.1'
-    repositories {
-        mavenCentral()
-    }
-    dependencies {
-        classpath "org.jetbrains.kotlin:kotlin-gradle-plugin:$kotlin_version"
-    }
-}
-plugins {
-    id "org.jetbrains.kotlin.jvm" version "1.1.1"
-=======
   ext.kotlin_version = '1.1.1'
   repositories {
     mavenCentral()
@@ -21,7 +9,6 @@
 }
 plugins {
   id "org.jetbrains.kotlin.jvm" version "1.1.1"
->>>>>>> 6174a2c5
 }
 apply plugin: 'java'
 apply plugin: 'kotlin'
@@ -35,22 +22,14 @@
   compile fileTree(dir: project.ext.mvnDir, include: ['*.jar'])
   compile project(':..:biz.ganttproject.core')
   compile files('data/resources')
-<<<<<<< HEAD
+  compile "org.jetbrains.kotlin:kotlin-stdlib-jre8:$kotlin_version"
   mavenDeps group: 'org.controlsfx', name: 'controlsfx', version: '8.40.+'
   mavenDeps group: 'com.fasterxml.jackson.core', name: 'jackson-core', version: '2.8.+'
   mavenDeps group: 'com.fasterxml.jackson.core', name: 'jackson-databind', version: '2.8.+'
   mavenDeps group: 'de.jensd', name: 'fontawesomefx-fontawesome', version: '4.6.+', transitive: true
-    compile "org.jetbrains.kotlin:kotlin-stdlib:1.1.1"
-    mavenDeps "org.jetbrains.kotlin:kotlin-stdlib:1.1.1"
-    compile "org.jetbrains.kotlin:kotlin-stdlib-jre8:$kotlin_version"
-=======
-  compile "org.jetbrains.kotlin:kotlin-stdlib-jre8:$kotlin_version"
-  mavenDeps group: 'org.controlsfx', name: 'controlsfx', version: '8.40.+'
-  mavenDeps group: 'de.jensd', name: 'fontawesomefx-fontawesome', version: '4.6.+', transitive: true
   // https://mvnrepository.com/artifact/org.apache.poi/poi
   mavenDeps group: 'org.apache.poi', name: 'poi', version: '3.15'
   mavenDeps "org.jetbrains.kotlin:kotlin-stdlib-jre8:$kotlin_version"
->>>>>>> 6174a2c5
 }
 
 
@@ -65,10 +44,6 @@
         }
     }
 
-<<<<<<< HEAD
-    main.java.srcDirs += 'src'
-=======
->>>>>>> 6174a2c5
     main.kotlin.srcDirs  += 'src'
 }
 
