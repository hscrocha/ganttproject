buildscript {
  ext.kotlin_version = '1.1.1'
  repositories {
    mavenCentral()
  }
  dependencies {
    classpath "org.jetbrains.kotlin:kotlin-gradle-plugin:$kotlin_version"
  }
}
plugins {
  id "org.jetbrains.kotlin.jvm" version "1.1.1"
}
apply plugin: 'java'
apply plugin: 'kotlin'

ext {
  libDir = 'lib/core'
}

dependencies {
  compile fileTree(dir: project.ext.libDir, include: ['*.jar'])
  compile fileTree(dir: project.ext.mvnDir, include: ['*.jar'])
  compile project(':..:biz.ganttproject.core')
  compile files('data/resources')
<<<<<<< HEAD
  mavenDeps group: 'org.controlsfx', name: 'controlsfx', version: '8.40.11'
  mavenDeps group: 'com.fasterxml.jackson.core', name: 'jackson-core', version: '2.8.1'
  mavenDeps group: 'com.fasterxml.jackson.core', name: 'jackson-databind', version: '2.8.1'
  mavenDeps group: 'de.jensd', name: 'fontawesomefx-fontawesome', version: '4.6.3', transitive: true
=======
  compile "org.jetbrains.kotlin:kotlin-stdlib-jre8:$kotlin_version"
  mavenDeps group: 'org.controlsfx', name: 'controlsfx', version: '8.40.+'
  mavenDeps group: 'de.jensd', name: 'fontawesomefx-fontawesome', version: '4.6.+', transitive: true
  // https://mvnrepository.com/artifact/org.apache.poi/poi
>>>>>>> 2d96a5d1
  mavenDeps group: 'org.apache.poi', name: 'poi', version: '3.15'
  mavenDeps "org.jetbrains.kotlin:kotlin-stdlib-jre8:$kotlin_version"
}


sourceSets {
    main {
        java {
            srcDir 'src'
        }
        resources {
            srcDirs = ["src"]
            include "**/*.css"
        }
    }

    main.kotlin.srcDirs  += 'src'
}

assemble.dependsOn += updateMavenDeps

task updateVersion {
    doFirst {
        def gpVersionFile = new File("${projectDir}/src/net/sourceforge/ganttproject/GPVersion.java")
        def gpversion = gpVersionFile.getText('UTF-8')
                .replaceAll('.*BUILD.NUMBER.*', "  public static String BUILD = \"${rootProject.buildNum}\"; // BUILD NUMBER")
        gpVersionFile.write(gpversion, 'UTF-8')
    }
}

task copyPluginFiles(type: Copy) {
    into(new File(rootProject.pluginsDir, project.name))
    from(jar.outputs.getFiles().getFiles().flatten())
    from(fileTree(".")) {
      include "plugin.xml"
      include "lib/core/**.jar"
      exclude "lib/core/eclipsito.jar"
      include "lib/mvn/**.jar"
      include "data/resources/**.ttf"
      include "data/resources/**.properties"
      include "data/resources/calendar/**"
      include "data/resources/icons/**"
      include "data/resources/language/**"
      include "data/resources/xslfo/**"
      include "data/resources/xslt/**"
    }
}

task copyEclipsito(type: Copy) {
    into(rootProject.distBinDir)
    from(fileTree("lib/core")) {
      include "eclipsito.jar"
    }
}

task copyPlugin(dependsOn: ['copyPluginFiles', 'copyEclipsito']) << { println "Copying $project.name to $rootProject.pluginsDir" }<|MERGE_RESOLUTION|>--- conflicted
+++ resolved
@@ -22,17 +22,10 @@
   compile fileTree(dir: project.ext.mvnDir, include: ['*.jar'])
   compile project(':..:biz.ganttproject.core')
   compile files('data/resources')
-<<<<<<< HEAD
-  mavenDeps group: 'org.controlsfx', name: 'controlsfx', version: '8.40.11'
-  mavenDeps group: 'com.fasterxml.jackson.core', name: 'jackson-core', version: '2.8.1'
-  mavenDeps group: 'com.fasterxml.jackson.core', name: 'jackson-databind', version: '2.8.1'
-  mavenDeps group: 'de.jensd', name: 'fontawesomefx-fontawesome', version: '4.6.3', transitive: true
-=======
   compile "org.jetbrains.kotlin:kotlin-stdlib-jre8:$kotlin_version"
   mavenDeps group: 'org.controlsfx', name: 'controlsfx', version: '8.40.+'
   mavenDeps group: 'de.jensd', name: 'fontawesomefx-fontawesome', version: '4.6.+', transitive: true
   // https://mvnrepository.com/artifact/org.apache.poi/poi
->>>>>>> 2d96a5d1
   mavenDeps group: 'org.apache.poi', name: 'poi', version: '3.15'
   mavenDeps "org.jetbrains.kotlin:kotlin-stdlib-jre8:$kotlin_version"
 }
