--- conflicted
+++ resolved
@@ -1,9 +1,5 @@
 buildscript {
-<<<<<<< HEAD
-  ext.kotlin_version = '1.2.31'
-=======
   ext.kotlin_version = '1.2.41'
->>>>>>> 74bf6c7c
   repositories {
     mavenCentral()
   }
@@ -23,20 +19,12 @@
   compile fileTree(dir: project.ext.mvnDir, include: ['*.jar'])
   compile project(':..:biz.ganttproject.core')
   compile files('data/resources')
-<<<<<<< HEAD
-  compile "org.jetbrains.kotlin:kotlin-stdlib:$kotlin_version"
-  mavenDeps group: 'org.controlsfx', name: 'controlsfx', version: '8.40.+'
-  mavenDeps group: 'de.jensd', name: 'fontawesomefx-fontawesome', version: '4.6.+', transitive: true
-  // https://mvnrepository.com/artifact/org.apache.poi/poi
-  mavenDeps group: 'org.apache.poi', name: 'poi', version: '3.15'
-=======
   mavenDeps "org.jetbrains.kotlin:kotlin-stdlib-jdk8:$kotlin_version"
   mavenDeps group: 'org.controlsfx', name: 'controlsfx', version: '8.40.+'
   mavenDeps group: 'de.jensd', name: 'fontawesomefx-fontawesome', version: '4.6.+', transitive: true
   // https://mvnrepository.com/artifact/org.apache.poi/poi
   mavenDeps group: 'org.apache.poi', name: 'poi', version: '3.17'
   mavenDeps "org.jetbrains.kotlin:kotlin-stdlib-jre8:$kotlin_version"
->>>>>>> 74bf6c7c
 }
 
 
