// This installs dependencyUpdates plugin
// Run gradle dependencyUpdates to get the report
plugins {
    id 'com.github.ben-manes.versions' version '0.13.0'
    id "com.jfrog.bintray" version "1.7"
}

apply plugin: 'java'
apply plugin: 'eclipse'

// Path to launch4j binary
ext.launch4j = '/opt/launch4j/launch4j'
// Directories where we build the distro
<<<<<<< HEAD
ext.semver = '3.0.0'
=======
ext.semver = '2.8.9'
>>>>>>> 62133cf9
ext.distBinDir = file('dist-bin')
ext.pluginsDir = file("dist-bin/plugins-${semver}")
ext.buildNum = getBuildNum()

archivesBaseName = 'ganttproject'
version = "${semver}-r${getBuildNum()}"

ant.importBuild 'build.xml'
ant.properties.distBin = 'dist-bin'
ant.properties.distDebWork = "deb"
ant.properties.distDebPackage = "${buildDir}/distributions"
ant.properties.distMacWork = 'dist-mac'
ant.properties.distMacZip = "${buildDir}/distributions/ganttproject.app-${version}.zip"
ant.properties.version = "${semver}"
ant.properties.version_build = "${version}"

// What is counted as java project for the purposes of this build
def javaProjects() {
    subprojects.findAll { project ->
        project.name != rootProject.name && project.path != ':..'
    }
}

def devNull = new OutputStream() {
    @Override
    public void write(int b) {}
}

// Config for all projects: deps come from Maven repository,
// compile using Java 8, libs normally sit in lib
allprojects {
  configurations {
    mavenDeps
  }
  repositories {
    mavenCentral()
    jcenter()
  }
  apply plugin: 'java'
  apply plugin: 'eclipse'
  ext {
    libDir = 'lib'
    mvnDir = 'lib/mvn'
  }
  sourceCompatibility = 1.8
  targetCompatibility = 1.8

  task updateMavenDeps(type: Copy) {
    doFirst {
      mkdir project.ext.mvnDir
      delete project.ext.mvnDir
    }
    from configurations.mavenDeps
    into project.ext.mvnDir
  }
}

clean {
    delete += "dist-bin"
}

task updateEclipsito(type: Jar) {
    destinationDir rootProject.distBinDir
    archiveName 'eclipsito.jar'
    from zipTree(project(":..:ganttproject").projectDir.toPath().resolve("lib/core/eclipsito.jar").toFile())
    from(".") {
        include "ganttproject-eclipsito-config.xml"
    }
}

task distBin(dependsOn: getTasksByName('assemble', true) + getTasksByName('copyPlugin', true)) {
    println "===== Building GanttProject ${version} ====="
    println "===== Building generic binary distro ====="
    doLast {
        copy {
            into(rootProject.distBinDir)
            from(fileTree(".")) {
                include "lib/javagalician.jar"
                include "ganttproject.bat"
                include "ganttproject.exe"
                include "HouseBuildingSample.gan"
                include "LICENSE"
                include "logging.properties"
            }
        }
        copy {
            into(rootProject.distBinDir)
            from(fileTree(".")) {
                include "ganttproject"
                include "ganttproject.command"
            }
            fileMode 0755
        }
    }
}
distBin.finalizedBy(updateEclipsito)

def getBuildNum() {
  def stdout = new ByteArrayOutputStream()
  exec {
    workingDir "."
    commandLine "bash", "-c", " git rev-list --count ganttproject-2.7.. || echo 0"
    standardOutput = stdout
  }
  return String.valueOf(Integer.valueOf("${stdout}".trim()) + 1891)
}

task distZip(type: Zip, dependsOn: distBin) {
    from 'dist-bin'
    into archivesBaseName + '-' + version
}

task distWin(dependsOn: distBin) {
    doLast {
        println '======== Building Windows Installer ========'
        println '= Generating NSIS script ...'
        exec {
            workingDir '.'
            commandLine './gen-nsis', semver, version
        }
        println '= Generating ganttproject.exe with launch4j ...'
        exec {
            workingDir '.'
            commandLine launch4j, 'ganttproject-launch4j.xml'
            standardOutput = devNull
        }
        println '= Copying required files to dist-win...'
        copy {
            from 'dist-bin'
            into 'dist-win'
            include '**'
        }
        copy {
            from '.'
            into 'dist-win'
            include "ganttproject.l4j.ini"
            include 'ganttproject.nsi'
            include "ganttproject_16.ico"
            include "ganttproject.ico"
        }
        println '= Building installer...'
        exec {
            workingDir 'dist-win'
            commandLine 'makensis', 'ganttproject.nsi'
            standardOutput = devNull
        }
        copy {
            from 'dist-win'
            into new File(buildDir, '/distributions')
            include "ganttproject-${version}.exe"
        }
        println "===== Windows installer is ready in ${buildDir}/distributions ====="
    }
}

task distDebPre {
    doLast {
        copy {
            into('deb/usr/share/doc/ganttproject')
            from(fileTree(".")) {
                include "AUTHORS"
                include "CHANGELOG"
                include "LICENSE"
                include "README"
            }
        }
        "gzip --best deb/usr/share/doc/ganttproject/CHANGELOG".execute()
        "mv deb/usr/share/doc/ganttproject/CHANGELOG.gz deb/usr/share/doc/ganttproject/changelog.Debian.gz".execute()
    }
}

task updateLibs(dependsOn: getTasksByName('updateMavenDeps', true)) {
    doLast {
        println "== Finished updating libs =="
    }
}

task runApp(type: JavaExec, dependsOn: distBin) {
  workingDir = 'dist-bin'
  classpath = (fileTree(dir: 'dist-bin', includes:['eclipsito.jar']) + files('dist-bin'))
  main = 'org.bardsoftware.eclipsito.Boot'
  args '-app','net.sourceforge.ganttproject.GanttProject','-plugins-dir',"plugins-${semver}"
  jvmArgs '-ea'
}
task debugApp(type: JavaExec, dependsOn: distBin) {
  workingDir = 'dist-bin'
  classpath = (fileTree(dir: 'dist-bin', includes:['eclipsito.jar']) + files('dist-bin'))
  main = 'org.bardsoftware.eclipsito.Boot'
  args '-app','net.sourceforge.ganttproject.GanttProject','-plugins-dir',"plugins-${semver}"
  jvmArgs  '-agentlib:jdwp=transport=dt_socket,address=localhost:9009,server=y,suspend=y'
}

build {
  dependsOn updateMavenDeps
}<|MERGE_RESOLUTION|>--- conflicted
+++ resolved
@@ -11,11 +11,7 @@
 // Path to launch4j binary
 ext.launch4j = '/opt/launch4j/launch4j'
 // Directories where we build the distro
-<<<<<<< HEAD
 ext.semver = '3.0.0'
-=======
-ext.semver = '2.8.9'
->>>>>>> 62133cf9
 ext.distBinDir = file('dist-bin')
 ext.pluginsDir = file("dist-bin/plugins-${semver}")
 ext.buildNum = getBuildNum()
