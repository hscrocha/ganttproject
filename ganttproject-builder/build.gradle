// This installs dependencyUpdates plugin
// Run gradle dependencyUpdates to get the report
plugins {
<<<<<<< HEAD
    id 'com.github.ben-manes.versions' version '0.13.0'
    id "com.jfrog.bintray" version "1.7"
=======
  id 'com.github.ben-manes.versions' version '0.13.0'
  id "com.jfrog.bintray" version "1.7"
>>>>>>> cdbbbe15
}

apply plugin: 'java'
apply plugin: 'eclipse'

// Path to launch4j binary
ext.launch4j = '/opt/launch4j/launch4j'
// Directories where we build the distro
ext.distBinDir = file('dist-bin')
ext.pluginsDir = file('dist-bin/plugins')
ext.semver = '2.8.2'
ext.buildNum = getBuildNum()

archivesBaseName = 'ganttproject'
version = "${semver}-r${getBuildNum()}"

ant.importBuild 'build.xml'
ant.properties.distBin = 'dist-bin'
ant.properties.distDebWork = "deb"
ant.properties.distDebPackage = "${buildDir}/distributions"
ant.properties.distMacWork = 'dist-mac'
ant.properties.distMacZip = "${buildDir}/distributions/ganttproject.app-${version}.zip"
ant.properties.version = "${semver}"


// What is counted as java project for the purposes of this build
def javaProjects() {
    subprojects.findAll { project ->
        project.name != rootProject.name && project.path != ':..'
    }
}

def devNull = new OutputStream() {
  @Override
  public void write(int b) {}
}

// Config for all projects: deps come from Maven repository,
// compile using Java 8, libs normally sit in lib
allprojects {
  configurations {
    mavenDeps
  }
  repositories {
    mavenCentral()
    jcenter()
  }
  apply plugin: 'java'
  apply plugin: 'eclipse'
  ext {
    libDir = 'lib'
  }
  sourceCompatibility = 1.8
  targetCompatibility = 1.8

  task updateMavenDeps(type: Copy) {
    from configurations.mavenDeps
    into project.ext.libDir
  }
}

clean {
  delete += "dist-bin"
}

task distBin(dependsOn: getTasksByName('assemble', true) + getTasksByName('copyPlugin', true)) {
  println "===== Building GanttProject ${version} ====="
  println "===== Building generic binary distro ====="
  doLast {
    copy {
      into(rootProject.distBinDir)
      from(fileTree(".")) {
        include "lib/javagalician.jar"
        include "ganttproject"
        include "ganttproject.bat"
        include "ganttproject.exe"
        include "HouseBuildingSample.gan"
        include "LICENSE"
        include "logging.properties"
      }
    }
    "jar uf ${distBinDir}/eclipsito.jar ganttproject-eclipsito-config.xml".execute()
  }
}

def getBuildNum() {
  return "${projectDir}/hg-tip-rev.sh".execute().text.trim()
}

task distZip(type: Zip, dependsOn: distBin) {
  from 'dist-bin'
  into archivesBaseName + '-' + version
}

task distWin(dependsOn: distBin) {
  doLast {
    println '======== Building Windows Installer ========'
    println '= Generating NSIS script ...'
    exec {
      workingDir '.'
      commandLine './gen-nsis', semver, version
    }
    println '= Generating ganttproject.exe with launch4j ...'
    exec {
      workingDir '.'
      commandLine launch4j, 'ganttproject-launch4j.xml'
      standardOutput = devNull
    }
    println '= Copying required files to dist-win...'
    copy {
      from 'dist-bin'
      into 'dist-win'
      include '**'
    }
    copy {
      from '.'
      into 'dist-win'
      include "ganttproject.l4j.ini"
      include 'ganttproject.nsi'
      include "ganttproject_16.ico"
      include "ganttproject_32_2.ico"
    }
    println '= Building installer...'
    exec {
      workingDir 'dist-win'
      commandLine 'makensis', 'ganttproject.nsi'
      standardOutput = devNull
    }
    copy {
      from 'dist-win'
      into new File(buildDir, '/distributions')
      include "ganttproject-${version}.exe"
    }
    println "===== Windows installer is ready in ${buildDir}/distributions ====="
  }
}

task updateLibs(dependsOn: getTasksByName('updateMavenDeps', true)) {
  doLast {
    println "== Finished updating libs =="
  }
}

task runApp(type: JavaExec, dependsOn: distBin) {
  workingDir = 'dist-bin'
  classpath = fileTree(dir: 'dist-bin', includes:['eclipsito.jar'])
  main = 'org.bardsoftware.eclipsito.Boot'
  args '-app','net.sourceforge.ganttproject.GanttProject','-plugins-dir','plugins'
}<|MERGE_RESOLUTION|>--- conflicted
+++ resolved
@@ -1,13 +1,8 @@
 // This installs dependencyUpdates plugin
 // Run gradle dependencyUpdates to get the report
 plugins {
-<<<<<<< HEAD
-    id 'com.github.ben-manes.versions' version '0.13.0'
-    id "com.jfrog.bintray" version "1.7"
-=======
   id 'com.github.ben-manes.versions' version '0.13.0'
   id "com.jfrog.bintray" version "1.7"
->>>>>>> cdbbbe15
 }
 
 apply plugin: 'java'
